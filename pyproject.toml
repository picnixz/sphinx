--- conflicted
+++ resolved
@@ -93,11 +93,7 @@
     "pytest>=6.0",
 ]
 test = [
-<<<<<<< HEAD
-    "pytest>=6.0",
-=======
     "pytest>=8.0",
->>>>>>> 4ec3e12a
     "pytest-xdist==3.5.0",
     "defusedxml>=0.7.1", # for secure XML/HTML parsing
     "cython>=3.0",
