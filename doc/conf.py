# Sphinx documentation build configuration file

import os
import re
import time

import sphinx

extensions = ['sphinx.ext.autodoc', 'sphinx.ext.doctest', 'sphinx.ext.todo',
              'sphinx.ext.autosummary', 'sphinx.ext.extlinks',
              'sphinx.ext.intersphinx',
              'sphinx.ext.viewcode', 'sphinx.ext.inheritance_diagram']

templates_path = ['_templates']
exclude_patterns = ['_build']

project = 'Sphinx'
copyright = f'2007-{time.strftime("%Y")}, the Sphinx developers'
version = sphinx.__display_version__
release = version
show_authors = True

html_theme = 'sphinx13'
html_theme_path = ['_themes']
html_css_files = [
    # 'basic.css',  # included through inheritance from the basic theme
    'sphinx13.css',
]
modindex_common_prefix = ['sphinx.']
html_static_path = ['_static']
html_title = 'Sphinx documentation'
html_additional_pages = {'contents': 'contents.html'}
html_use_opensearch = 'https://www.sphinx-doc.org/en/master'
html_baseurl = 'https://www.sphinx-doc.org/en/master/'
html_favicon = '_static/favicon.svg'

htmlhelp_basename = 'Sphinxdoc'

epub_theme = 'epub'
epub_basename = 'sphinx'
epub_author = 'the Sphinx developers'
epub_publisher = 'https://www.sphinx-doc.org/'
epub_uid = 'web-site'
epub_scheme = 'url'
epub_identifier = epub_publisher
epub_pre_files = [('index.xhtml', 'Welcome')]
epub_post_files = [('usage/installation.xhtml', 'Installing Sphinx'),
                   ('develop.xhtml', 'Sphinx development')]
epub_exclude_files = ['_static/opensearch.xml', '_static/doctools.js',
<<<<<<< HEAD
                      '_static/searchtools.js',
                      '_static/basic.css',
=======
                      '_static/jquery.js', '_static/searchtools.js',
                      '_static/sphinx_highlight.js',
                      '_static/underscore.js', '_static/basic.css',
>>>>>>> eb5b3aa2
                      '_static/language_data.js',
                      'search.html', '_static/websupport.js']
epub_fix_images = False
epub_max_image_width = 0
epub_show_urls = 'inline'
epub_use_index = False
epub_description = 'Sphinx documentation generator system manual'

latex_documents = [('index', 'sphinx.tex', 'Sphinx Documentation',
                    'the Sphinx developers', 'manual', 1)]
latex_logo = '_static/sphinx.png'
latex_elements = {
    'fontenc': r'\usepackage[LGR,X2,T1]{fontenc}',
    'passoptionstopackages': r'''
\PassOptionsToPackage{svgnames}{xcolor}
''',
    'preamble': r'''
\DeclareUnicodeCharacter{229E}{\ensuremath{\boxplus}}
\setcounter{tocdepth}{3}%    depth of what main TOC shows (3=subsubsection)
\setcounter{secnumdepth}{1}% depth of section numbering
''',
    # fix missing index entry due to RTD doing only once pdflatex after makeindex
    'printindex': r'''
\IfFileExists{\jobname.ind}
             {\footnotesize\raggedright\printindex}
             {\begin{sphinxtheindex}\end{sphinxtheindex}}
''',
    'sphinxsetup': """%
VerbatimColor={RGB}{242,242,242},%
VerbatimBorderColor={RGB}{32,32,32},%
pre_border-radius=3pt,%
pre_box-decoration-break=slice,%
""",
}
latex_show_urls = 'footnote'
latex_use_xindy = True

autodoc_member_order = 'groupwise'
autosummary_generate = False
todo_include_todos = True
extlinks = {'duref': ('https://docutils.sourceforge.io/docs/ref/rst/'
                      'restructuredtext.html#%s', '%s'),
            'durole': ('https://docutils.sourceforge.io/docs/ref/rst/'
                       'roles.html#%s', '%s'),
            'dudir': ('https://docutils.sourceforge.io/docs/ref/rst/'
                      'directives.html#%s', '%s')}

man_pages = [
    ('index', 'sphinx-all', 'Sphinx documentation generator system manual',
     'the Sphinx developers', 1),
    ('man/sphinx-build', 'sphinx-build', 'Sphinx documentation generator tool',
     '', 1),
    ('man/sphinx-quickstart', 'sphinx-quickstart', 'Sphinx documentation '
     'template generator', '', 1),
    ('man/sphinx-apidoc', 'sphinx-apidoc', 'Sphinx API doc generator tool',
     '', 1),
    ('man/sphinx-autogen', 'sphinx-autogen', 'Generate autodoc stub pages',
     '', 1),
]

texinfo_documents = [
    ('index', 'sphinx', 'Sphinx Documentation', 'the Sphinx developers',
     'Sphinx', 'The Sphinx documentation builder.', 'Documentation tools',
     1),
]

intersphinx_mapping = {
    'python': ('https://docs.python.org/3/', None),
    'requests': ('https://requests.readthedocs.io/en/latest/', None),
    'readthedocs': ('https://docs.readthedocs.io/en/stable', None),
}

# Sphinx document translation with sphinx gettext feature uses these settings:
locale_dirs = ['locale/']
gettext_compact = False


# -- Extension interface -------------------------------------------------------

from sphinx import addnodes  # noqa

event_sig_re = re.compile(r'([a-zA-Z-]+)\s*\((.*)\)')


def parse_event(env, sig, signode):
    m = event_sig_re.match(sig)
    if not m:
        signode += addnodes.desc_name(sig, sig)
        return sig
    name, args = m.groups()
    signode += addnodes.desc_name(name, name)
    plist = addnodes.desc_parameterlist()
    for arg in args.split(','):
        arg = arg.strip()
        plist += addnodes.desc_parameter(arg, arg)
    signode += plist
    return name


def linkify_issues_in_changelog(app, docname, source):
    """ Linkify issue references like #123 in changelog to GitHub. """

    if docname == 'changes':
        changelog_path = os.path.join(os.path.dirname(__file__), "../CHANGES")
        # this path trickery is needed because this script can
        # be invoked with different working directories:
        # * running make in docs/
        # * running tox -e docs in the repo root dir

        with open(changelog_path, encoding="utf-8") as f:
            changelog = f.read()

        def linkify(match):
            url = 'https://github.com/sphinx-doc/sphinx/issues/' + match[1]
            return '`{} <{}>`_'.format(match[0], url)

        linkified_changelog = re.sub(r'(?:PR)?#([0-9]+)\b', linkify, changelog)

        source[0] = source[0].replace('.. include:: ../CHANGES', linkified_changelog)


def setup(app):
    from sphinx.ext.autodoc import cut_lines
    from sphinx.util.docfields import GroupedField
    app.connect('autodoc-process-docstring', cut_lines(4, what=['module']))
    app.connect('source-read', linkify_issues_in_changelog)
    app.add_object_type('confval', 'confval',
                        objname='configuration value',
                        indextemplate='pair: %s; configuration value')
    app.add_object_type('setuptools-confval', 'setuptools-confval',
                        objname='setuptools configuration value',
                        indextemplate='pair: %s; setuptools configuration value')
    fdesc = GroupedField('parameter', label='Parameters',
                         names=['param'], can_collapse=True)
    app.add_object_type('event', 'event', 'pair: %s; event', parse_event,
                        doc_field_types=[fdesc])

    # Load jQuery and patches to make readthedocs-doc-embed.js available (refs: #10574)
    app.add_js_file('https://ajax.googleapis.com/ajax/libs/jquery/3.6.0/jquery.min.js',
                    priority=100)
    app.add_js_file('https://cdnjs.cloudflare.com/ajax/libs/underscore.js/1.13.1/underscore-min.js',  # NoQA
                    priority=100)
    app.add_js_file('_sphinx_javascript_frameworks_compat.js', priority=105)

    # workaround for RTD
    from sphinx.util import logging
    logger = logging.getLogger(__name__)
    app.info = lambda *args, **kwargs: logger.info(*args, **kwargs)
    app.warn = lambda *args, **kwargs: logger.warning(*args, **kwargs)
    app.debug = lambda *args, **kwargs: logger.debug(*args, **kwargs)<|MERGE_RESOLUTION|>--- conflicted
+++ resolved
@@ -47,14 +47,9 @@
 epub_post_files = [('usage/installation.xhtml', 'Installing Sphinx'),
                    ('develop.xhtml', 'Sphinx development')]
 epub_exclude_files = ['_static/opensearch.xml', '_static/doctools.js',
-<<<<<<< HEAD
                       '_static/searchtools.js',
+                      '_static/sphinx_highlight.js',
                       '_static/basic.css',
-=======
-                      '_static/jquery.js', '_static/searchtools.js',
-                      '_static/sphinx_highlight.js',
-                      '_static/underscore.js', '_static/basic.css',
->>>>>>> eb5b3aa2
                       '_static/language_data.js',
                       'search.html', '_static/websupport.js']
 epub_fix_images = False
