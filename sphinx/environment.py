--- conflicted
+++ resolved
@@ -17,11 +17,8 @@
 import codecs
 import imghdr
 import string
-<<<<<<< HEAD
 import posixpath
-=======
 import unicodedata
->>>>>>> 9624ff5e
 import cPickle as pickle
 from os import path
 from glob import glob
