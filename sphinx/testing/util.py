--- conflicted
+++ resolved
@@ -30,13 +30,8 @@
 
     from docutils.nodes import Node
 
-<<<<<<< HEAD
     from sphinx.environment import BuildEnvironment
 
-__all__ = 'SphinxTestApp', 'SphinxTestAppWrapperForSkipBuilding'
-
-=======
->>>>>>> 42a0d731
 
 def assert_node(node: Node, cls: Any = None, xpath: str = "", **kwargs: Any) -> None:
     if cls:
