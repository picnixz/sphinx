# -*- coding: utf-8 -*-
"""
    sphinx.websupport.comments.db
    ~~~~~~~~~~~~~~~~~~~~~~~~~~~~~

    SQLAlchemy table and mapper definitions used by the
    :class:`sphinx.websupport.comments.SQLAlchemyStorage`.

    :copyright: Copyright 2007-2010 by the Sphinx team, see AUTHORS.
    :license: BSD, see LICENSE for details.
"""

from datetime import datetime

from sqlalchemy import Column, Integer, Text, String, Boolean, ForeignKey,\
                       DateTime
from sqlalchemy.schema import UniqueConstraint
from sqlalchemy.ext.declarative import declarative_base
from sqlalchemy.orm import relation, sessionmaker

Base = declarative_base()

Session = sessionmaker()

db_prefix = 'sphinx_'

class Node(Base):
    """Data about a Node in a doctree."""
    __tablename__ = db_prefix + 'nodes'

    id = Column(Integer, primary_key=True)
    document = Column(String(256), nullable=False)
    line = Column(Integer)
    source = Column(Text, nullable=False)
    treeloc = Column(String(32), nullable=False)

    def __init__(self, document, line, source, treeloc):
        self.document = document
        self.line = line
        self.source = source
        self.treeloc = treeloc

class Comment(Base):
    __tablename__ = db_prefix + 'comments'

    id = Column(Integer, primary_key=True)
    rating = Column(Integer, nullable=False)
    time = Column(DateTime, nullable=False)
    text = Column(Text, nullable=False)
    displayed = Column(Boolean, index=True, default=False)
    username = Column(String(64))
    proposal = Column(Text)
    proposal_diff = Column(Text)

    node_id = Column(Integer, ForeignKey(db_prefix + 'nodes.id'))
    node = relation(Node, backref='comments')

    parent_id = Column(Integer, ForeignKey(db_prefix + 'comments.id'))
    parent = relation('Comment', backref='children', remote_side=[id])

<<<<<<< HEAD
    def __init__(self, text, displayed, username, rating, time, 
                 proposal, proposal_diff, node, parent):
=======
    def __init__(self, text, displayed, username, rating, time,
                 node=None, parent=None, proposal=None):
>>>>>>> 6d4bd91c
        self.text = text
        self.displayed = displayed
        self.username = username
        self.rating = rating
        self.time = time
        self.node = node
        self.parent = parent
        self.proposal = proposal
        self.proposal_diff = proposal_diff

    def serializable(self, user_id=None):
        delta = datetime.now() - self.time

        time = {'year': self.time.year,
                'month': self.time.month,
                'day': self.time.day,
                'hour': self.time.hour,
                'minute': self.time.minute,
                'second': self.time.second,
                'iso': self.time.isoformat(),
                'delta': self.pretty_delta(delta)}

        vote = ''
        if user_id is not None:
            session = Session()
            vote = session.query(CommentVote).filter(
                CommentVote.comment_id == self.id).filter(
                CommentVote.user_id == user_id).first()
            vote = vote.value if vote is not None else 0
            session.close()

        return {'text': self.text,
                'username': self.username or 'Anonymous',
                'id': self.id,
                'rating': self.rating,
                'age': delta.seconds,
                'time': time,
                'vote': vote or 0,
                'node': self.node.id if self.node else None,
                'parent': self.parent.id if self.parent else None,
<<<<<<< HEAD
                'proposal_diff': self.proposal_diff,
                'children': [child.serializable(user_id) 
=======
                'children': [child.serializable(user_id)
>>>>>>> 6d4bd91c
                             for child in self.children]}

    def pretty_delta(self, delta):
        days = delta.days
        seconds = delta.seconds
        hours = seconds / 3600
        minutes = seconds / 60

        if days == 0:
            dt = (minutes, 'minute') if hours == 0 else (hours, 'hour')
        else:
            dt = (days, 'day')

        return '%s %s ago' % dt if dt[0] == 1 else '%s %ss ago' % dt

class CommentVote(Base):
    __tablename__ = db_prefix + 'commentvote'

    user_id = Column(Integer, primary_key=True)
    # -1 if downvoted, +1 if upvoted, 0 if voted then unvoted.
    value = Column(Integer, nullable=False)

    comment_id = Column(Integer, ForeignKey(db_prefix + 'comments.id'),
                        primary_key=True)
    comment = relation(Comment, backref="votes")

    def __init__(self, comment_id, user_id, value):
        self.value = value
        self.user_id = user_id
        self.comment_id = comment_id<|MERGE_RESOLUTION|>--- conflicted
+++ resolved
@@ -58,13 +58,8 @@
     parent_id = Column(Integer, ForeignKey(db_prefix + 'comments.id'))
     parent = relation('Comment', backref='children', remote_side=[id])
 
-<<<<<<< HEAD
     def __init__(self, text, displayed, username, rating, time, 
                  proposal, proposal_diff, node, parent):
-=======
-    def __init__(self, text, displayed, username, rating, time,
-                 node=None, parent=None, proposal=None):
->>>>>>> 6d4bd91c
         self.text = text
         self.displayed = displayed
         self.username = username
@@ -105,12 +100,8 @@
                 'vote': vote or 0,
                 'node': self.node.id if self.node else None,
                 'parent': self.parent.id if self.parent else None,
-<<<<<<< HEAD
                 'proposal_diff': self.proposal_diff,
-                'children': [child.serializable(user_id) 
-=======
                 'children': [child.serializable(user_id)
->>>>>>> 6d4bd91c
                              for child in self.children]}
 
     def pretty_delta(self, delta):
