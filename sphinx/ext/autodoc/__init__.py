--- conflicted
+++ resolved
@@ -15,27 +15,15 @@
 import warnings
 from inspect import Parameter, Signature
 from types import ModuleType
-<<<<<<< HEAD
-from typing import (
-    Any, Callable, Dict, Iterator, List, Optional, Sequence, Set, Tuple, Type, TypeVar, Union
-)
-from typing import TYPE_CHECKING, get_type_hints
-=======
-from typing import (Any, Callable, Dict, Iterator, List, Optional, Sequence, Set, Tuple, Type,
-                    TypeVar, Union, get_type_hints)
->>>>>>> 64fb1e56
+from typing import (TYPE_CHECKING, Any, Callable, Dict, Iterator, List, Optional, Sequence,
+                    Set, Tuple, Type, TypeVar, Union, get_type_hints)
 
 from docutils.statemachine import StringList
 
 import sphinx
 from sphinx.application import Sphinx
-<<<<<<< HEAD
-from sphinx.config import Config, ENUM
+from sphinx.config import ENUM, Config
 from sphinx.deprecation import RemovedInSphinx50Warning
-=======
-from sphinx.config import ENUM, Config
-from sphinx.deprecation import RemovedInSphinx40Warning, RemovedInSphinx50Warning
->>>>>>> 64fb1e56
 from sphinx.environment import BuildEnvironment
 from sphinx.ext.autodoc.importer import get_module_members, get_object_members, import_object
 from sphinx.ext.autodoc.mock import mock
@@ -48,14 +36,7 @@
 from sphinx.util.typing import restify
 from sphinx.util.typing import stringify as stringify_typehint
 
-<<<<<<< HEAD
 if TYPE_CHECKING:
-=======
-if False:
-    # For type annotation
-    from typing import Type  # NOQA # for python3.5.1
-
->>>>>>> 64fb1e56
     from sphinx.ext.autodoc.directive import DocumenterBridge
 
 
