--- conflicted
+++ resolved
@@ -23,13 +23,6 @@
 from sphinx.util import logging
 
 logger = logging.getLogger(__name__)
-
-<<<<<<< HEAD
-=======
-if False:
-    # For type annotation
-    from typing import Type  # for python3.5.1
->>>>>>> 2644199e
 
 _directive_regex = re.compile(r'\.\. \S+::')
 _google_section_regex = re.compile(r'^(\s|\w)+:\s*$')
