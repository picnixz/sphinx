--- conflicted
+++ resolved
@@ -24,11 +24,7 @@
 import re
 import sys
 import warnings
-<<<<<<< HEAD
-from typing import Any, Callable, Dict, List, Set, Tuple, Type
-=======
-from typing import Any, Callable, Dict, List, NamedTuple, Set, Tuple
->>>>>>> bdfb112f
+from typing import Any, Callable, Dict, List, NamedTuple, Set, Tuple, Type
 
 from jinja2 import BaseLoader, FileSystemLoader, TemplateNotFound
 from jinja2.sandbox import SandboxedEnvironment
