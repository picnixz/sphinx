# -*- coding: utf-8 -*-
"""
    sphinx.builders.linkcheck
    ~~~~~~~~~~~~~~~~~~~~~~~~~

    The CheckExternalLinksBuilder class.

    :copyright: Copyright 2007-2016 by the Sphinx team, see AUTHORS.
    :license: BSD, see LICENSE for details.
"""

import re
import socket
import codecs
import threading
from os import path

from requests.exceptions import HTTPError
<<<<<<< HEAD
from six.moves import queue  # type: ignore
=======
from six.moves import queue, html_parser
>>>>>>> a0c2029b
from six.moves.urllib.parse import unquote
from docutils import nodes

# 2015-06-25 barry@python.org.  This exception was deprecated in Python 3.3 and
# removed in Python 3.5, however for backward compatibility reasons, we're not
# going to just remove it.  If it doesn't exist, define an exception that will
# never be caught but leaves the code in check_anchor() intact.
try:
    from six.moves.html_parser import HTMLParseError  # type: ignore
except ImportError:
    class HTMLParseError(Exception):  # type: ignore
        pass

from sphinx.builders import Builder
from sphinx.util import encode_uri, requests, logging
from sphinx.util.console import (  # type: ignore
    purple, red, darkgreen, darkgray, darkred, turquoise
)
from sphinx.util.requests import is_ssl_error

if False:
    # For type annotation
    from typing import Any, Tuple, Union  # NOQA
    from sphinx.application import Sphinx  # NOQA
    from sphinx.util.requests.requests import Response  # NOQA


logger = logging.getLogger(__name__)


class AnchorCheckParser(html_parser.HTMLParser):
    """Specialized HTML parser that looks for a specific anchor."""

    def __init__(self, search_anchor):
<<<<<<< HEAD
        # type: (unicode) -> None
        HTMLParser.__init__(self)
=======
        html_parser.HTMLParser.__init__(self)
>>>>>>> a0c2029b

        self.search_anchor = search_anchor
        self.found = False

    def handle_starttag(self, tag, attrs):
        # type: (Any, Dict[unicode, unicode]) -> None
        for key, value in attrs:
            if key in ('id', 'name') and value == self.search_anchor:
                self.found = True
                break


def check_anchor(response, anchor):
    # type: (Response, unicode) -> bool
    """Reads HTML data from a response object `response` searching for `anchor`.
    Returns True if anchor was found, False otherwise.
    """
    parser = AnchorCheckParser(anchor)
    try:
        # Read file in chunks. If we find a matching anchor, we break
        # the loop early in hopes not to have to download the whole thing.
        for chunk in response.iter_content(chunk_size=4096, decode_unicode=True):
            parser.feed(chunk)
            if parser.found:
                break
        parser.close()
    except HTMLParseError:
        # HTMLParser is usually pretty good with sloppy HTML, but it tends to
        # choke on EOF. But we're done then anyway.
        pass
    return parser.found


class CheckExternalLinksBuilder(Builder):
    """
    Checks for broken external links.
    """
    name = 'linkcheck'

    def init(self):
        # type: () -> None
        self.to_ignore = [re.compile(x) for x in self.app.config.linkcheck_ignore]
        self.anchors_ignore = [re.compile(x)
                               for x in self.app.config.linkcheck_anchors_ignore]
        self.good = set()       # type: Set[unicode]
        self.broken = {}        # type: Dict[unicode, unicode]
        self.redirected = {}    # type: Dict[unicode, Tuple[unicode, int]]
        # set a timeout for non-responding servers
        socket.setdefaulttimeout(5.0)
        # create output file
        open(path.join(self.outdir, 'output.txt'), 'w').close()

        # create queues and worker threads
        self.wqueue = queue.Queue()
        self.rqueue = queue.Queue()
        self.workers = []  # type: List[threading.Thread]
        for i in range(self.app.config.linkcheck_workers):
            thread = threading.Thread(target=self.check_thread)
            thread.setDaemon(True)
            thread.start()
            self.workers.append(thread)

    def check_thread(self):
        # type: () -> None
        kwargs = {}
        if self.app.config.linkcheck_timeout:
            kwargs['timeout'] = self.app.config.linkcheck_timeout

        kwargs['allow_redirects'] = True

        def check_uri():
            # type: () -> Tuple[unicode, unicode, int]
            # split off anchor
            if '#' in uri:
                req_url, anchor = uri.split('#', 1)
                for rex in self.anchors_ignore:
                    if rex.match(anchor):
                        anchor = None
                        break
            else:
                req_url = uri
                anchor = None

            # handle non-ASCII URIs
            try:
                req_url.encode('ascii')
            except UnicodeError:
                req_url = encode_uri(req_url)

            try:
                if anchor and self.app.config.linkcheck_anchors:
                    # Read the whole document and see if #anchor exists
                    response = requests.get(req_url, stream=True, config=self.app.config,
                                            **kwargs)
                    found = check_anchor(response, unquote(anchor))

                    if not found:
                        raise Exception("Anchor '%s' not found" % anchor)
                else:
                    try:
                        # try a HEAD request first, which should be easier on
                        # the server and the network
                        response = requests.head(req_url, config=self.app.config, **kwargs)
                        response.raise_for_status()
                    except HTTPError as err:
                        # retry with GET request if that fails, some servers
                        # don't like HEAD requests.
                        response = requests.get(req_url, stream=True, config=self.app.config,
                                                **kwargs)
                        response.raise_for_status()
            except HTTPError as err:
                if err.response.status_code == 401:
                    # We'll take "Unauthorized" as working.
                    return 'working', ' - unauthorized', 0
                else:
                    return 'broken', str(err), 0
            except Exception as err:
                if is_ssl_error(err):
                    return 'ignored', str(err), 0
                else:
                    return 'broken', str(err), 0
            if response.url.rstrip('/') == req_url.rstrip('/'):
                return 'working', '', 0
            else:
                new_url = response.url
                if anchor:
                    new_url += '#' + anchor
                # history contains any redirects, get last
                if response.history:
                    code = response.history[-1].status_code
                return 'redirected', new_url, code

        def check():
            # type: () -> Tuple[unicode, unicode, int]
            # check for various conditions without bothering the network
            if len(uri) == 0 or uri.startswith(('#', 'mailto:', 'ftp:')):
                return 'unchecked', '', 0
            elif not uri.startswith(('http:', 'https:')):
                return 'local', '', 0
            elif uri in self.good:
                return 'working', 'old', 0
            elif uri in self.broken:
                return 'broken', self.broken[uri], 0
            elif uri in self.redirected:
                return 'redirected', self.redirected[uri][0], self.redirected[uri][1]
            for rex in self.to_ignore:
                if rex.match(uri):
                    return 'ignored', '', 0

            # need to actually check the URI
            for _ in range(self.app.config.linkcheck_retries):
                status, info, code = check_uri()
                if status != "broken":
                    break

            if status == "working":
                self.good.add(uri)
            elif status == "broken":
                self.broken[uri] = info
            elif status == "redirected":
                self.redirected[uri] = (info, code)

            return (status, info, code)

        while True:
            uri, docname, lineno = self.wqueue.get()
            if uri is None:
                break
            status, info, code = check()
            self.rqueue.put((uri, docname, lineno, status, info, code))

    def process_result(self, result):
        # type: (Tuple[unicode, unicode, int, unicode, unicode, int]) -> None
        uri, docname, lineno, status, info, code = result
        if status == 'unchecked':
            return
        if status == 'working' and info == 'old':
            return
        if lineno:
            logger.info('(line %4d) ', lineno, nonl=1)
        if status == 'ignored':
            if info:
                logger.info(darkgray('-ignored- ') + uri + ': ' + info)
            else:
                logger.info(darkgray('-ignored- ') + uri)
        elif status == 'local':
            logger.info(darkgray('-local-   ') + uri)
            self.write_entry('local', docname, lineno, uri)
        elif status == 'working':
            logger.info(darkgreen('ok        ') + uri + info)
        elif status == 'broken':
            self.write_entry('broken', docname, lineno, uri + ': ' + info)
            if self.app.quiet or self.app.warningiserror:
                logger.warning('broken link: %s (%s)', uri, info,
                               location=(self.env.doc2path(docname), lineno))
            else:
                logger.info(red('broken    ') + uri + red(' - ' + info))
        elif status == 'redirected':
            text, color = {
                301: ('permanently', darkred),
                302: ('with Found', purple),
                303: ('with See Other', purple),
                307: ('temporarily', turquoise),
                0:   ('with unknown code', purple),
            }[code]
            self.write_entry('redirected ' + text, docname, lineno,
                             uri + ' to ' + info)
            logger.info(color('redirect  ') + uri + color(' - ' + text + ' to ' + info))

    def get_target_uri(self, docname, typ=None):
        # type: (unicode, unicode) -> unicode
        return ''

    def get_outdated_docs(self):
        # type: () -> Set[unicode]
        return self.env.found_docs

    def prepare_writing(self, docnames):
        # type: (nodes.Node) -> None
        return

    def write_doc(self, docname, doctree):
        # type: (unicode, nodes.Node) -> None
        logger.info('')
        n = 0
        for node in doctree.traverse(nodes.reference):
            if 'refuri' not in node:
                continue
            uri = node['refuri']
            lineno = None
            while lineno is None:
                node = node.parent
                if node is None:
                    break
                lineno = node.line
            self.wqueue.put((uri, docname, lineno), False)
            n += 1
        done = 0
        while done < n:
            self.process_result(self.rqueue.get())
            done += 1

        if self.broken:
            self.app.statuscode = 1

    def write_entry(self, what, docname, line, uri):
        # type: (unicode, unicode, int, unicode) -> None
        with codecs.open(path.join(self.outdir, 'output.txt'), 'a', 'utf-8') as output:  # type: ignore  # NOQA
            output.write("%s:%s: [%s] %s\n" % (self.env.doc2path(docname, None),
                                               line, what, uri))

    def finish(self):
        # type: () -> None
        for worker in self.workers:
            self.wqueue.put((None, None, None), False)


def setup(app):
    # type: (Sphinx) -> Dict[unicode, Any]
    app.add_builder(CheckExternalLinksBuilder)

    app.add_config_value('linkcheck_ignore', [], None)
    app.add_config_value('linkcheck_retries', 1, None)
    app.add_config_value('linkcheck_timeout', None, None, [int])
    app.add_config_value('linkcheck_workers', 5, None)
    app.add_config_value('linkcheck_anchors', True, None)
    # Anchors starting with ! are ignored since they are
    # commonly used for dynamic pages
    app.add_config_value('linkcheck_anchors_ignore', ["^!"], None)

    return {
        'version': 'builtin',
        'parallel_read_safe': True,
        'parallel_write_safe': True,
    }<|MERGE_RESOLUTION|>--- conflicted
+++ resolved
@@ -16,11 +16,7 @@
 from os import path
 
 from requests.exceptions import HTTPError
-<<<<<<< HEAD
-from six.moves import queue  # type: ignore
-=======
-from six.moves import queue, html_parser
->>>>>>> a0c2029b
+from six.moves import queue, html_parser  # type: ignore
 from six.moves.urllib.parse import unquote
 from docutils import nodes
 
@@ -55,12 +51,8 @@
     """Specialized HTML parser that looks for a specific anchor."""
 
     def __init__(self, search_anchor):
-<<<<<<< HEAD
         # type: (unicode) -> None
-        HTMLParser.__init__(self)
-=======
         html_parser.HTMLParser.__init__(self)
->>>>>>> a0c2029b
 
         self.search_anchor = search_anchor
         self.found = False
