--- conflicted
+++ resolved
@@ -691,19 +691,11 @@
         if lineend == -1:
             lineend = len(error.object)
         lineno = error.object.count(b'\n', 0, error.start) + 1
-<<<<<<< HEAD
         logger.warning('undecodable source characters, replacing with "?": %r',
-                       (error.object[linestart+1:error.start] + b'>>>' +
+                       (error.object[linestart + 1:error.start] + b'>>>' +
                         error.object[error.start:error.end] + b'<<<' +
                         error.object[error.end:lineend]),
                        location=(self.docname, lineno))
-=======
-        self.warn(self.docname, 'undecodable source characters, '
-                  'replacing with "?": %r' %
-                  (error.object[linestart + 1:error.start] + b'>>>' +
-                   error.object[error.start:error.end] + b'<<<' +
-                   error.object[error.end:lineend]), lineno)
->>>>>>> 478306e0
         return (u'?', error.end)
 
     def read_doc(self, docname, app=None):
