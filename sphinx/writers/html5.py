--- conflicted
+++ resolved
@@ -20,11 +20,7 @@
 
 from sphinx import addnodes
 from sphinx.builders import Builder
-<<<<<<< HEAD
-from sphinx.deprecation import RemovedInSphinx60Warning
-=======
-from sphinx.deprecation import RemovedInSphinx40Warning, RemovedInSphinx50Warning
->>>>>>> becf8f43
+from sphinx.deprecation import RemovedInSphinx50Warning, RemovedInSphinx60Warning
 from sphinx.locale import _, __, admonitionlabels
 from sphinx.util import logging
 from sphinx.util.docutils import SphinxTranslator
@@ -773,7 +769,12 @@
     def unknown_visit(self, node: Node) -> None:
         raise NotImplementedError('Unknown node: ' + node.__class__.__name__)
 
-<<<<<<< HEAD
+    @property
+    def permalink_text(self) -> str:
+        warnings.warn('HTMLTranslator.permalink_text is deprecated.',
+                      RemovedInSphinx50Warning, stacklevel=2)
+        return self.config.html_permalinks_icon
+
     def generate_targets_for_table(self, node: Element) -> None:
         """Generate hyperlink targets for tables.
 
@@ -787,11 +788,4 @@
                       RemovedInSphinx60Warning, stacklevel=2)
         for id in node['ids'][1:]:
             self.body.append('<span id="%s"></span>' % id)
-            node['ids'].remove(id)
-=======
-    @property
-    def permalink_text(self) -> str:
-        warnings.warn('HTMLTranslator.permalink_text is deprecated.',
-                      RemovedInSphinx50Warning, stacklevel=2)
-        return self.config.html_permalinks_icon
->>>>>>> becf8f43
+            node['ids'].remove(id)