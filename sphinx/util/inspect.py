--- conflicted
+++ resolved
@@ -22,11 +22,7 @@
     Parameter, isclass, ismethod, ismethoddescriptor, ismodule
 )
 from io import StringIO
-<<<<<<< HEAD
-from typing import Any, Callable
-=======
-from typing import Any, Callable, Dict, Mapping, List, Optional, Tuple
->>>>>>> 5b096c42
+from typing import Any, Callable, Dict
 from typing import cast
 
 from sphinx.deprecation import RemovedInSphinx50Warning
