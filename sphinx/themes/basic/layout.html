{#
    basic/layout.html
    ~~~~~~~~~~~~~~~~~

    Master layout template for Sphinx themes.

    :copyright: Copyright 2007-2010 by the Sphinx team, see AUTHORS.
    :license: BSD, see LICENSE for details.
#}
{%- block doctype -%}
<!DOCTYPE html PUBLIC "-//W3C//DTD XHTML 1.0 Transitional//EN"
  "http://www.w3.org/TR/xhtml1/DTD/xhtml1-transitional.dtd">
{%- endblock %}
{%- set reldelim1 = reldelim1 is not defined and ' &raquo;' or reldelim1 %}
{%- set reldelim2 = reldelim2 is not defined and ' |' or reldelim2 %}
<<<<<<< HEAD
{%- set render_sidebar = (not embedded) and (not theme_nosidebar|tobool) and
                         (not sidebars == []) %}
=======
{%- set url_root = pathto('', 1) %}
{%- if url_root == '#' %}{% set url_root = '' %}{% endif %}
>>>>>>> 2c8e51a1

{%- macro relbar() %}
    <div class="related">
      <h3>{{ _('Navigation') }}</h3>
      <ul>
        {%- for rellink in rellinks %}
        <li class="right" {% if loop.first %}style="margin-right: 10px"{% endif %}>
          <a href="{{ pathto(rellink[0]) }}" title="{{ rellink[1]|striptags }}"
             {{ accesskey(rellink[2]) }}>{{ rellink[3] }}</a>
          {%- if not loop.first %}{{ reldelim2 }}{% endif %}</li>
        {%- endfor %}
        {%- block rootrellink %}
        <li><a href="{{ pathto(master_doc) }}">{{ shorttitle|e }}</a>{{ reldelim1 }}</li>
        {%- endblock %}
        {%- for parent in parents %}
          <li><a href="{{ parent.link|e }}" {% if loop.last %}{{ accesskey("U") }}{% endif %}>{{ parent.title }}</a>{{ reldelim1 }}</li>
        {%- endfor %}
        {%- block relbaritems %} {% endblock %}
      </ul>
    </div>
{%- endmacro %}

{%- macro sidebar() %}
      {%- if render_sidebar %}
      <div class="sphinxsidebar">
        <div class="sphinxsidebarwrapper">
          {%- block sidebarlogo %}
          {%- if logo %}
            <p class="logo"><a href="{{ pathto(master_doc) }}">
              <img class="logo" src="{{ pathto('_static/' + logo, 1) }}" alt="Logo"/>
            </a></p>
          {%- endif %}
          {%- endblock %}
          {%- if sidebars != None %}
            {#- new style sidebar: explicitly include/exclude templates #}
            {%- for sidebartemplate in sidebars %}
            {%- include sidebartemplate %}
            {%- endfor %}
          {%- else %}
            {#- old style sidebars: using blocks -- should be deprecated #}
            {%- block sidebartoc %}
            {%- include "localtoc.html" %}
            {%- endblock %}
            {%- block sidebarrel %}
            {%- include "relations.html" %}
            {%- endblock %}
            {%- block sidebarsourcelink %}
            {%- include "sourcelink.html" %}
            {%- endblock %}
            {%- if customsidebar %}
            {%- include customsidebar %}
            {%- endif %}
            {%- block sidebarsearch %}
            {%- include "searchbox.html" %}
            {%- endblock %}
          {%- endif %}
        </div>
      </div>
      {%- endif %}
{%- endmacro %}

<html xmlns="http://www.w3.org/1999/xhtml">
  <head>
    <meta http-equiv="Content-Type" content="text/html; charset={{ encoding }}" />
    {{ metatags }}
    {%- if not embedded and docstitle %}
      {%- set titlesuffix = " &mdash; "|safe + docstitle|e %}
    {%- else %}
      {%- set titlesuffix = "" %}
    {%- endif %}
    {%- block htmltitle %}
    <title>{{ title|striptags }}{{ titlesuffix }}</title>
    {%- endblock %}
    <link rel="stylesheet" href="{{ pathto('_static/' + style, 1) }}" type="text/css" />
    <link rel="stylesheet" href="{{ pathto('_static/pygments.css', 1) }}" type="text/css" />
    {%- for cssfile in css_files %}
    <link rel="stylesheet" href="{{ pathto('_static/' + cssfile, 1) }}" type="text/css" />
    {%- endfor %}
    {%- if not embedded %}
    <script type="text/javascript">
      var DOCUMENTATION_OPTIONS = {
        URL_ROOT:    '{{ url_root }}',
        VERSION:     '{{ release|e }}',
        COLLAPSE_MODINDEX: false,
        FILE_SUFFIX: '{{ file_suffix }}',
        HAS_SOURCE:  {{ has_source|lower }}
      };
    </script>
    {%- for scriptfile in script_files %}
    <script type="text/javascript" src="{{ pathto(scriptfile, 1) }}"></script>
    {%- endfor %}
    {%- if use_opensearch %}
    <link rel="search" type="application/opensearchdescription+xml"
          title="{% trans docstitle=docstitle|e %}Search within {{ docstitle }}{% endtrans %}"
          href="{{ pathto('_static/opensearch.xml', 1) }}"/>
    {%- endif %}
    {%- if favicon %}
    <link rel="shortcut icon" href="{{ pathto('_static/' + favicon, 1) }}"/>
    {%- endif %}
    {%- endif %}
{%- block linktags %}
    {%- if hasdoc('about') %}
    <link rel="author" title="{{ _('About these documents') }}" href="{{ pathto('about') }}" />
    {%- endif %}
    {%- if hasdoc('genindex') %}
    <link rel="index" title="{{ _('Index') }}" href="{{ pathto('genindex') }}" />
    {%- endif %}
    {%- if hasdoc('search') %}
    <link rel="search" title="{{ _('Search') }}" href="{{ pathto('search') }}" />
    {%- endif %}
    {%- if hasdoc('copyright') %}
    <link rel="copyright" title="{{ _('Copyright') }}" href="{{ pathto('copyright') }}" />
    {%- endif %}
    <link rel="top" title="{{ docstitle|e }}" href="{{ pathto('index') }}" />
    {%- if parents %}
    <link rel="up" title="{{ parents[-1].title|striptags }}" href="{{ parents[-1].link|e }}" />
    {%- endif %}
    {%- if next %}
    <link rel="next" title="{{ next.title|striptags }}" href="{{ next.link|e }}" />
    {%- endif %}
    {%- if prev %}
    <link rel="prev" title="{{ prev.title|striptags }}" href="{{ prev.link|e }}" />
    {%- endif %}
{%- endblock %}
{%- block extrahead %} {% endblock %}
  </head>
  <body>
{%- block header %}{% endblock %}

{%- block relbar1 %}{{ relbar() }}{% endblock %}

{%- block content %}
  {%- block sidebar1 %} {# possible location for sidebar #} {% endblock %}

    <div class="document">
  {%- block document %}
      <div class="documentwrapper">
      {%- if render_sidebar %}
        <div class="bodywrapper">
      {%- endif %}
          <div class="body">
            {% block body %} {% endblock %}
          </div>
      {%- if render_sidebar %}
        </div>
      {%- endif %}
      </div>
  {%- endblock %}

  {%- block sidebar2 %}{{ sidebar() }}{% endblock %}
      <div class="clearer"></div>
    </div>
{%- endblock %}

{%- block relbar2 %}{{ relbar() }}{% endblock %}

{%- block footer %}
    <div class="footer">
    {%- if show_copyright %}
      {%- if hasdoc('copyright') %}
        {% trans path=pathto('copyright'), copyright=copyright|e %}&copy; <a href="{{ path }}">Copyright</a> {{ copyright }}.{% endtrans %}
      {%- else %}
        {% trans copyright=copyright|e %}&copy; Copyright {{ copyright }}.{% endtrans %}
      {%- endif %}
    {%- endif %}
    {%- if last_updated %}
      {% trans last_updated=last_updated|e %}Last updated on {{ last_updated }}.{% endtrans %}
    {%- endif %}
    {%- if show_sphinx %}
      {% trans sphinx_version=sphinx_version|e %}Created using <a href="http://sphinx.pocoo.org/">Sphinx</a> {{ sphinx_version }}.{% endtrans %}
    {%- endif %}
    </div>
{%- endblock %}
  </body>
</html><|MERGE_RESOLUTION|>--- conflicted
+++ resolved
@@ -13,13 +13,10 @@
 {%- endblock %}
 {%- set reldelim1 = reldelim1 is not defined and ' &raquo;' or reldelim1 %}
 {%- set reldelim2 = reldelim2 is not defined and ' |' or reldelim2 %}
-<<<<<<< HEAD
 {%- set render_sidebar = (not embedded) and (not theme_nosidebar|tobool) and
                          (not sidebars == []) %}
-=======
 {%- set url_root = pathto('', 1) %}
 {%- if url_root == '#' %}{% set url_root = '' %}{% endif %}
->>>>>>> 2c8e51a1
 
 {%- macro relbar() %}
     <div class="related">
