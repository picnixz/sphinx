# -*- coding: utf-8 -*-
"""
    sphinx.io
    ~~~~~~~~~

    Input/Output files

    :copyright: Copyright 2007-2018 by the Sphinx team, see AUTHORS.
    :license: BSD, see LICENSE for details.
"""
import re
import codecs

from docutils.io import FileInput, NullOutput
from docutils.core import Publisher
from docutils.readers import standalone
from docutils.statemachine import StringList, string2lines
from docutils.writers import UnfilteredWriter
from six import text_type
from typing import Any, Union  # NOQA

from sphinx.transforms import SphinxTransformer
from sphinx.transforms import (
    ApplySourceWorkaround, ExtraTranslatableNodes, CitationReferences,
    DefaultSubstitutions, MoveModuleTargets, HandleCodeBlocks, SortIds,
    AutoNumbering, AutoIndexUpgrader, FilterSystemMessages,
    UnreferencedFootnotesDetector, SphinxSmartQuotes, ManpageLink
)
from sphinx.transforms.compact_bullet_list import RefOnlyBulletListTransform
from sphinx.transforms.i18n import (
    PreserveTranslatableMessages, Locale, RemoveTranslatableInline,
)
from sphinx.util import logging
from sphinx.util.docutils import LoggingReporter

if False:
    # For type annotation
    from typing import Any, Dict, List, Tuple, Union  # NOQA
    from docutils import nodes  # NOQA
    from docutils.io import Input  # NOQA
    from docutils.parsers import Parser  # NOQA
    from docutils.transforms import Transform  # NOQA
    from sphinx.application import Sphinx  # NOQA
    from sphinx.builders import Builder  # NOQA
    from sphinx.environment import BuildEnvironment  # NOQA

docinfo_re = re.compile(':\\w+:.*?')


logger = logging.getLogger(__name__)


class SphinxBaseReader(standalone.Reader):
    """
    A base class of readers for Sphinx.

    This replaces reporter by Sphinx's on generating document.
    """

    def __init__(self, app, *args, **kwargs):
        # type: (Sphinx, Any, Any) -> None
        self.env = app.env
        standalone.Reader.__init__(self, *args, **kwargs)

    def get_transforms(self):
        # type: () -> List[Transform]
        return standalone.Reader.get_transforms(self) + self.transforms

    def new_document(self):
        # type: () -> nodes.document
        """Creates a new document object which having a special reporter object good
        for logging.
        """
        document = standalone.Reader.new_document(self)

        # substitute transformer
        document.transformer = SphinxTransformer(document)
        document.transformer.set_environment(self.env)

        # substitute reporter
        reporter = document.reporter
        document.reporter = LoggingReporter.from_reporter(reporter)
        document.reporter.set_source(self.source)

        return document


class SphinxStandaloneReader(SphinxBaseReader):
    """
    A basic document reader for Sphinx.
    """
    transforms = [ApplySourceWorkaround, ExtraTranslatableNodes, PreserveTranslatableMessages,
                  Locale, CitationReferences, DefaultSubstitutions, MoveModuleTargets,
                  HandleCodeBlocks, AutoNumbering, AutoIndexUpgrader, SortIds,
                  RemoveTranslatableInline, PreserveTranslatableMessages, FilterSystemMessages,
<<<<<<< HEAD
                  RefOnlyBulletListTransform, UnreferencedFootnotesDetector, SphinxSmartQuotes,
=======
                  RefOnlyBulletListTransform, UnreferencedFootnotesDetector, ManpageLink
>>>>>>> dc3d03da
                  ]  # type: List[Transform]

    def __init__(self, app, *args, **kwargs):
        # type: (Sphinx, Any, Any) -> None
        self.transforms = self.transforms + app.registry.get_transforms()
        SphinxBaseReader.__init__(self, app, *args, **kwargs)


class SphinxI18nReader(SphinxBaseReader):
    """
    A document reader for i18n.

    This returns the source line number of original text as current source line number
    to let users know where the error happened.
    Because the translated texts are partial and they don't have correct line numbers.
    """

    lineno = None  # type: int
    transforms = [ApplySourceWorkaround, ExtraTranslatableNodes, CitationReferences,
                  DefaultSubstitutions, MoveModuleTargets, HandleCodeBlocks,
                  AutoNumbering, SortIds, RemoveTranslatableInline,
                  FilterSystemMessages, RefOnlyBulletListTransform,
                  UnreferencedFootnotesDetector, ManpageLink]

    def set_lineno_for_reporter(self, lineno):
        # type: (int) -> None
        """Stores the source line number of original text."""
        self.lineno = lineno

    def new_document(self):
        # type: () -> nodes.document
        """Creates a new document object which having a special reporter object for
        translation.
        """
        document = SphinxBaseReader.new_document(self)
        reporter = document.reporter

        def get_source_and_line(lineno=None):
            # type: (int) -> Tuple[unicode, int]
            return reporter.source, self.lineno

        reporter.get_source_and_line = get_source_and_line
        return document


class SphinxDummyWriter(UnfilteredWriter):
    """Dummy writer module used for generating doctree."""

    supported = ('html',)  # needed to keep "meta" nodes

    def translate(self):
        # type: () -> None
        pass


def SphinxDummySourceClass(source, *args, **kwargs):
    """Bypass source object as is to cheat Publisher."""
    return source


class SphinxBaseFileInput(FileInput):
    """A base class of SphinxFileInput.

    It supports to replace unknown Unicode characters to '?'. And it also emits
    Sphinx events ``source-read`` on reading.
    """

    def __init__(self, app, env, *args, **kwds):
        # type: (Sphinx, BuildEnvironment, Any, Any) -> None
        self.app = app
        self.env = env

        # set up error handler
        codecs.register_error('sphinx', self.warn_and_replace)  # type: ignore

        kwds['error_handler'] = 'sphinx'  # py3: handle error on open.
        FileInput.__init__(self, *args, **kwds)

    def decode(self, data):
        # type: (Union[unicode, bytes]) -> unicode
        if isinstance(data, text_type):  # py3: `data` already decoded.
            return data
        return data.decode(self.encoding, 'sphinx')  # py2: decoding

    def read(self):
        # type: () -> unicode
        """Reads the contents from file.

        After reading, it emits Sphinx event ``source-read``.
        """
        data = FileInput.read(self)

        # emit source-read event
        arg = [data]
        self.app.emit('source-read', self.env.docname, arg)
        return arg[0]

    def warn_and_replace(self, error):
        # type: (Any) -> Tuple
        """Custom decoding error handler that warns and replaces."""
        linestart = error.object.rfind(b'\n', 0, error.start)
        lineend = error.object.find(b'\n', error.start)
        if lineend == -1:
            lineend = len(error.object)
        lineno = error.object.count(b'\n', 0, error.start) + 1
        logger.warning('undecodable source characters, replacing with "?": %r',
                       (error.object[linestart + 1:error.start] + b'>>>' +
                        error.object[error.start:error.end] + b'<<<' +
                        error.object[error.end:lineend]),
                       location=(self.env.docname, lineno))
        return (u'?', error.end)


class SphinxFileInput(SphinxBaseFileInput):
    """A basic FileInput for Sphinx."""
    pass


class SphinxRSTFileInput(SphinxBaseFileInput):
    """A reST FileInput for Sphinx.

    This FileInput automatically prepends and appends text by :confval:`rst_prolog` and
    :confval:`rst_epilog`.

    .. important::

       This FileInput uses an instance of ``StringList`` as a return value of ``read()``
       method to indicate original source filename and line numbers after prepending and
       appending.
       For that reason, ``sphinx.parsers.RSTParser`` should be used with this to parse
       a content correctly.
    """

    def prepend_prolog(self, text, prolog):
        # type: (StringList, unicode) -> None
        docinfo = self.count_docinfo_lines(text)
        if docinfo:
            # insert a blank line after docinfo
            text.insert(docinfo, '', '<generated>', 0)
            docinfo += 1

        # insert prolog (after docinfo if exists)
        for lineno, line in enumerate(prolog.splitlines()):
            text.insert(docinfo + lineno, line, '<rst_prolog>', lineno)

        text.insert(docinfo + lineno + 1, '', '<generated>', 0)

    def append_epilog(self, text, epilog):
        # type: (StringList, unicode) -> None
        # append a blank line and rst_epilog
        text.append('', '<generated>', 0)
        for lineno, line in enumerate(epilog.splitlines()):
            text.append(line, '<rst_epilog>', lineno)

    def read(self):
        # type: () -> StringList
        inputstring = SphinxBaseFileInput.read(self)
        lines = string2lines(inputstring, convert_whitespace=True)
        content = StringList()
        for lineno, line in enumerate(lines):
            content.append(line, self.source_path, lineno)

        if self.env.config.rst_prolog:
            self.prepend_prolog(content, self.env.config.rst_prolog)
        if self.env.config.rst_epilog:
            self.append_epilog(content, self.env.config.rst_epilog)

        return content

    def count_docinfo_lines(self, content):
        # type: (StringList) -> int
        if len(content) == 0:
            return 0
        else:
            for lineno, line in enumerate(content.data):
                if not docinfo_re.match(line):
                    break
            return lineno


def read_doc(app, env, filename):
    # type: (Sphinx, BuildEnvironment, unicode) -> nodes.document
    """Parse a document and convert to doctree."""
    input_class = app.registry.get_source_input(filename)
    reader = SphinxStandaloneReader(app)
    source = input_class(app, env, source=None, source_path=filename,
                         encoding=env.config.source_encoding)
    parser = app.registry.create_source_parser(app, filename)

    pub = Publisher(reader=reader,
                    parser=parser,
                    writer=SphinxDummyWriter(),
                    source_class=SphinxDummySourceClass,
                    destination=NullOutput())
    pub.set_components(None, 'restructuredtext', None)
    pub.process_programmatic_settings(None, env.settings, None)
    pub.set_source(source, filename)
    pub.publish()
    return pub.document


def setup(app):
    app.registry.add_source_input('*', SphinxFileInput)
    app.registry.add_source_input('restructuredtext', SphinxRSTFileInput)

    return {
        'version': 'builtin',
        'parallel_read_safe': True,
        'parallel_write_safe': True,
    }<|MERGE_RESOLUTION|>--- conflicted
+++ resolved
@@ -93,11 +93,8 @@
                   Locale, CitationReferences, DefaultSubstitutions, MoveModuleTargets,
                   HandleCodeBlocks, AutoNumbering, AutoIndexUpgrader, SortIds,
                   RemoveTranslatableInline, PreserveTranslatableMessages, FilterSystemMessages,
-<<<<<<< HEAD
                   RefOnlyBulletListTransform, UnreferencedFootnotesDetector, SphinxSmartQuotes,
-=======
-                  RefOnlyBulletListTransform, UnreferencedFootnotesDetector, ManpageLink
->>>>>>> dc3d03da
+                  ManpageLink
                   ]  # type: List[Transform]
 
     def __init__(self, app, *args, **kwargs):
