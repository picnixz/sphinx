"""
    sphinx.domains.changeset
    ~~~~~~~~~~~~~~~~~~~~~~~~

    The changeset domain.

    :copyright: Copyright 2007-2019 by the Sphinx team, see AUTHORS.
    :license: BSD, see LICENSE for details.
"""

<<<<<<< HEAD
from typing import NamedTuple, cast
=======
from collections import namedtuple
>>>>>>> e6d93e05

from docutils import nodes

from sphinx import addnodes
from sphinx import locale
from sphinx.deprecation import DeprecatedDict, RemovedInSphinx30Warning
from sphinx.domains import Domain
from sphinx.locale import _
from sphinx.util.docutils import SphinxDirective
from sphinx.util.nodes import set_source_info


if False:
    # For type annotation
    from typing import Any, Dict, List  # NOQA
    from sphinx.application import Sphinx  # NOQA
    from sphinx.environment import BuildEnvironment  # NOQA


versionlabels = {
    'versionadded':   _('New in version %s'),
    'versionchanged': _('Changed in version %s'),
    'deprecated':     _('Deprecated since version %s'),
}

versionlabel_classes = {
    'versionadded':     'added',
    'versionchanged':   'changed',
    'deprecated':       'deprecated',
}

locale.versionlabels = DeprecatedDict(
    versionlabels,
    'sphinx.locale.versionlabels is deprecated. '
    'Please use sphinx.domains.changeset.versionlabels instead.',
    RemovedInSphinx30Warning
)


# TODO: move to typing.NamedTuple after dropping py35 support (see #5958)
ChangeSet = namedtuple('ChangeSet',
                       ['type', 'docname', 'lineno', 'module', 'descname', 'content'])


class VersionChange(SphinxDirective):
    """
    Directive to describe a change/addition/deprecation in a specific version.
    """
    has_content = True
    required_arguments = 1
    optional_arguments = 1
    final_argument_whitespace = True
    option_spec = {}  # type: Dict

    def run(self):
        # type: () -> List[nodes.Node]
        node = addnodes.versionmodified()
        node.document = self.state.document
        set_source_info(self, node)
        node['type'] = self.name
        node['version'] = self.arguments[0]
        text = versionlabels[self.name] % self.arguments[0]
        if len(self.arguments) == 2:
            inodes, messages = self.state.inline_text(self.arguments[1],
                                                      self.lineno + 1)
            para = nodes.paragraph(self.arguments[1], '', *inodes, translatable=False)
            set_source_info(self, para)
            node.append(para)
        else:
            messages = []
        if self.content:
            self.state.nested_parse(self.content, self.content_offset, node)
        classes = ['versionmodified', versionlabel_classes[self.name]]
        if len(node):
            if isinstance(node[0], nodes.paragraph) and node[0].rawsource:
                content = nodes.inline(node[0].rawsource, translatable=True)
                content.source = node[0].source
                content.line = node[0].line
                content += node[0].children
                node[0].replace_self(nodes.paragraph('', '', content, translatable=False))

            para = cast(nodes.paragraph, node[0])
            para.insert(0, nodes.inline('', '%s: ' % text, classes=classes))
        else:
            para = nodes.paragraph('', '',
                                   nodes.inline('', '%s.' % text,
                                                classes=classes),
                                   translatable=False)
            node.append(para)

        domain = cast(ChangeSetDomain, self.env.get_domain('changeset'))
        domain.note_changeset(node)

        ret = [node]  # type: List[nodes.Node]
        ret += messages
        return ret


class ChangeSetDomain(Domain):
    """Domain for changesets."""

    name = 'changeset'
    label = 'changeset'

    initial_data = {
        'changes': {},      # version -> list of ChangeSet
    }  # type: Dict

    def clear_doc(self, docname):
        # type: (str) -> None
        for version, changes in self.data['changes'].items():
            for changeset in changes[:]:
                if changeset.docname == docname:
                    changes.remove(changeset)

    def merge_domaindata(self, docnames, otherdata):
        # type: (List[str], Dict) -> None
        # XXX duplicates?
        for version, otherchanges in otherdata['changes'].items():
            changes = self.data['changes'].setdefault(version, [])
            for changeset in otherchanges:
                if changeset.docname in docnames:
                    changes.append(changeset)

    def process_doc(self, env, docname, document):
        # type: (BuildEnvironment, str, nodes.document) -> None
        pass  # nothing to do here. All changesets are registered on calling directive.

    def note_changeset(self, node):
        # type: (addnodes.versionmodified) -> None
        version = node['version']
        module = self.env.ref_context.get('py:module')
        objname = self.env.temp_data.get('object')
        changeset = ChangeSet(node['type'], self.env.docname, node.line,
                              module, objname, node.astext())
        self.data['changes'].setdefault(version, []).append(changeset)

    def get_changesets_for(self, version):
        # type: (str) -> List[ChangeSet]
        return self.data['changes'].get(version, [])


def setup(app):
    # type: (Sphinx) -> Dict[str, Any]
    app.add_domain(ChangeSetDomain)
    app.add_directive('deprecated', VersionChange)
    app.add_directive('versionadded', VersionChange)
    app.add_directive('versionchanged', VersionChange)

    return {
        'version': 'builtin',
        'env_version': 1,
        'parallel_read_safe': True,
        'parallel_write_safe': True,
    }<|MERGE_RESOLUTION|>--- conflicted
+++ resolved
@@ -8,11 +8,8 @@
     :license: BSD, see LICENSE for details.
 """
 
-<<<<<<< HEAD
-from typing import NamedTuple, cast
-=======
 from collections import namedtuple
->>>>>>> e6d93e05
+from typing import cast
 
 from docutils import nodes
 
