--- conflicted
+++ resolved
@@ -1035,12 +1035,6 @@
     ) in context
 
 
-<<<<<<< HEAD
-@pytest.mark.sphinx('text', testroot='ext-autodoc',
-                    confoverrides={'autodoc_typehints': "description",
-                                   'autodoc_typehints_description_target': 'documented'})
-@pytest.mark.isolate  # because we change the sources in-place
-=======
 @pytest.mark.sphinx(
     'text',
     testroot='ext-autodoc',
@@ -1049,7 +1043,7 @@
         'autodoc_typehints_description_target': 'documented',
     },
 )
->>>>>>> abb3ead0
+@pytest.mark.isolate  # because we change the sources in-place
 def test_autodoc_typehints_description_no_undoc(app):
     # No :type: or :rtype: will be injected for `incr`, which does not have
     # a description for its parameters or its return. `tuple_args` does
@@ -1070,35 +1064,6 @@
         app.build()
     # Restore the original content of the file
     context = (app.outdir / 'index.txt').read_text(encoding='utf8')
-<<<<<<< HEAD
-    assert ('target.typehints.incr(a, b=1)\n'
-            '\n'
-            'target.typehints.decr(a, b=1)\n'
-            '\n'
-            '   Returns:\n'
-            '      decremented number\n'
-            '\n'
-            '   Return type:\n'
-            '      int\n'
-            '\n'
-            'target.typehints.tuple_args(x)\n'
-            '\n'
-            '   Parameters:\n'
-            '      **x** (*tuple**[**int**, **int** | **str**]*) -- arg\n'
-            '\n'
-            '   Returns:\n'
-            '      another tuple\n'
-            '\n'
-            '   Return type:\n'
-            '      tuple[int, int]\n'
-            in context)
-
-
-@pytest.mark.sphinx('text', testroot='ext-autodoc',
-                    confoverrides={'autodoc_typehints': "description",
-                                   'autodoc_typehints_description_target': 'documented_params'})
-@pytest.mark.isolate  # because we change the sources in-place
-=======
     assert (
         'target.typehints.incr(a, b=1)\n'
         '\n'
@@ -1131,7 +1096,7 @@
         'autodoc_typehints_description_target': 'documented_params',
     },
 )
->>>>>>> abb3ead0
+@pytest.mark.isolate  # because we change the sources in-place
 def test_autodoc_typehints_description_no_undoc_doc_rtype(app):
     # No :type: will be injected for `incr`, which does not have a description
     # for its parameters or its return, just :rtype: will be injected due to
@@ -1196,17 +1161,12 @@
     )
 
 
-<<<<<<< HEAD
-@pytest.mark.sphinx('text', testroot='ext-autodoc',
-                    confoverrides={'autodoc_typehints': "description"})
-@pytest.mark.isolate  # because we change the sources in-place
-=======
 @pytest.mark.sphinx(
     'text',
     testroot='ext-autodoc',
     confoverrides={'autodoc_typehints': 'description'},
 )
->>>>>>> abb3ead0
+@pytest.mark.isolate  # because we change the sources in-place
 def test_autodoc_typehints_description_with_documented_init(app):
     with overwrite_file(
         app.srcdir / 'index.rst',
@@ -1243,12 +1203,6 @@
     )
 
 
-<<<<<<< HEAD
-@pytest.mark.sphinx('text', testroot='ext-autodoc',
-                    confoverrides={'autodoc_typehints': "description",
-                                   'autodoc_typehints_description_target': 'documented'})
-@pytest.mark.isolate  # because we change the sources in-place
-=======
 @pytest.mark.sphinx(
     'text',
     testroot='ext-autodoc',
@@ -1257,7 +1211,7 @@
         'autodoc_typehints_description_target': 'documented',
     },
 )
->>>>>>> abb3ead0
+@pytest.mark.isolate  # because we change the sources in-place
 def test_autodoc_typehints_description_with_documented_init_no_undoc(app):
     with overwrite_file(
         app.srcdir / 'index.rst',
@@ -1284,12 +1238,6 @@
     )
 
 
-<<<<<<< HEAD
-@pytest.mark.sphinx('text', testroot='ext-autodoc',
-                    confoverrides={'autodoc_typehints': "description",
-                                   'autodoc_typehints_description_target': 'documented_params'})
-@pytest.mark.isolate  # because we change the sources in-place
-=======
 @pytest.mark.sphinx(
     'text',
     testroot='ext-autodoc',
@@ -1298,7 +1246,7 @@
         'autodoc_typehints_description_target': 'documented_params',
     },
 )
->>>>>>> abb3ead0
+@pytest.mark.isolate  # because we change the sources in-place
 def test_autodoc_typehints_description_with_documented_init_no_undoc_doc_rtype(app):
     # see test_autodoc_typehints_description_with_documented_init_no_undoc
     # returnvalue_and_documented_params should not change class or method
@@ -1338,17 +1286,12 @@
     restructuredtext.parse(app, text)  # raises no error
 
 
-<<<<<<< HEAD
-@pytest.mark.sphinx('text', testroot='ext-autodoc',
-                    confoverrides={'autodoc_typehints': "both"})
-@pytest.mark.isolate  # because we change the sources in-place
-=======
 @pytest.mark.sphinx(
     'text',
     testroot='ext-autodoc',
     confoverrides={'autodoc_typehints': 'both'},
 )
->>>>>>> abb3ead0
+@pytest.mark.isolate  # because we change the sources in-place
 def test_autodoc_typehints_both(app):
     with overwrite_file(
         app.srcdir / 'index.rst',
@@ -1537,13 +1480,6 @@
     ]
 
 
-<<<<<<< HEAD
-@pytest.mark.sphinx('text', testroot='ext-autodoc',
-                    srcdir='autodoc_typehints_description_and_type_aliases',
-                    confoverrides={'autodoc_typehints': "description",
-                                   'autodoc_type_aliases': {'myint': 'myint'}})
-@pytest.mark.isolate  # because we change the sources in-place
-=======
 @pytest.mark.sphinx(
     'text',
     testroot='ext-autodoc',
@@ -1553,7 +1489,7 @@
         'autodoc_type_aliases': {'myint': 'myint'},
     },
 )
->>>>>>> abb3ead0
+@pytest.mark.isolate  # because we change the sources in-place
 def test_autodoc_typehints_description_and_type_aliases(app):
     with overwrite_file(
         app.srcdir / 'autodoc_type_aliases.rst',
