--- conflicted
+++ resolved
@@ -12,11 +12,8 @@
 import sphinx.locale
 import sphinx.pycode
 from sphinx.testing._internal.pytest_util import get_tmp_path_factory
-<<<<<<< HEAD
 from sphinx.testing._internal.pytest_xdist import is_pytest_xdist_enabled
 from sphinx.testing._internal.util import get_location_id
-=======
->>>>>>> 4ec3e12a
 from sphinx.testing.util import _clean_up_global_state
 
 if TYPE_CHECKING:
@@ -39,17 +36,12 @@
 
 sphinx.locale.init_console = _init_console
 
-<<<<<<< HEAD
-# for now, we do not enable the 'xdist' plugin
-pytest_plugins = ['sphinx.testing.fixtures']
-=======
 # For now, we do not enable the 'xdist' plugin but we
 # need the 'pytester' plugin declared in the top-level
 # conftest.py file.
 #
 # See https://docs.pytest.org/en/stable/deprecations.html#pytest-plugins-in-non-top-level-conftest-files.
 pytest_plugins = ['sphinx.testing.fixtures', 'pytester']
->>>>>>> 4ec3e12a
 
 # Exclude resource directories for pytest test collector
 collect_ignore = ['certs', 'roots']
@@ -69,7 +61,6 @@
         'sphinx-apidoc command-line options (see test_ext_apidoc).',
     )
 
-<<<<<<< HEAD
     config.addinivalue_line('markers', 'serial(): mark a test as serial-only')
 
 
@@ -98,8 +89,6 @@
             xdist_group = get_location_id((fspath, lineno))
             item.add_marker(pytest.mark.xdist_group(xdist_group), append=True)
 
-=======
->>>>>>> 4ec3e12a
 
 def pytest_report_header(config: Config) -> str:
     headers: dict[str, str] = {
