# -*- coding: utf-8 -*-
"""
    test_intl
    ~~~~~~~~~

    Test message patching for internationalization purposes.  Runs the text
    builder in the test root.

    :copyright: Copyright 2007-2016 by the Sphinx team, see AUTHORS.
    :license: BSD, see LICENSE for details.
"""
from __future__ import print_function

import os
import re
import pickle
from docutils import nodes

from babel.messages import pofile, mofile
from six import string_types
import pytest

<<<<<<< HEAD
from util import tempdir, rootdir, path, assert_re_search, \
    assert_not_re_search, assert_startswith, assert_node, etree_parse, strip_escseq
=======
from util import (
    path, assert_re_search, assert_not_re_search, assert_startswith, assert_node, etree_parse
)
>>>>>>> 678cc3d5


sphinx_intl = pytest.mark.sphinx(
    testroot='intl',
    confoverrides={
        'language': 'xx', 'locale_dirs': ['.'],
        'gettext_compact': False,
    },
)


def read_po(pathname):
    with pathname.open() as f:
        return pofile.read_po(f)


def write_mo(pathname, po):
    with pathname.open('wb') as f:
        return mofile.write_mo(f, po)


@pytest.fixture
def build_mo():
    def builder(srcdir):
        """
        :param str srcdir: app.srcdir
        """
        srcdir = path(srcdir)
        for dirpath, dirs, files in os.walk(srcdir):
            dirpath = path(dirpath)
            for f in [f for f in files if f.endswith('.po')]:
                po = dirpath / f
                mo = srcdir / 'xx' / 'LC_MESSAGES' / (
                    os.path.relpath(po[:-3], srcdir) + '.mo')
                if not mo.parent.exists():
                    mo.parent.makedirs()

                write_mo(mo, read_po(po))
    return builder


@pytest.fixture(autouse=True)
def setup_intl(app_params, build_mo):
    build_mo(app_params.kwargs['srcdir'])


@pytest.fixture(autouse=True)
def _info(app):
    yield
    print('# language:', app.config.language)
    print('# locale_dirs:', app.config.locale_dirs)


def elem_gettexts(elem):
    def itertext(self):
        # this function copied from Python-2.7 'ElementTree.itertext'.
        # for compatibility to Python-2.6
        tag = self.tag
        if not isinstance(tag, string_types) and tag is not None:
            return
        if self.text:
            yield self.text
        for e in self:
            for s in itertext(e):
                yield s
            if e.tail:
                yield e.tail
    return [_f for _f in [s.strip() for s in itertext(elem)] if _f]


def elem_getref(elem):
    return elem.attrib.get('refid') or elem.attrib.get('refuri')


def assert_elem(elem, texts=None, refs=None, names=None):
    if texts is not None:
        _texts = elem_gettexts(elem)
        assert _texts == texts
    if refs is not None:
        _refs = [elem_getref(x) for x in elem.findall('reference')]
        assert _refs == refs
    if names is not None:
        _names = elem.attrib.get('names').split()
        assert _names == names


def assert_count(expected_expr, result, count):
    find_pair = (expected_expr, result)
    assert len(re.findall(*find_pair)) == count, find_pair


@sphinx_intl
@pytest.mark.sphinx('text')
@pytest.mark.test_params(shared_result='test_intl_basic')
def test_text_toctree(app):
    app.build()
    result = (app.outdir / 'contents.txt').text(encoding='utf-8')
    assert_startswith(result, u"CONTENTS\n********\n\nTABLE OF CONTENTS\n")


@sphinx_intl
@pytest.mark.sphinx('text')
@pytest.mark.test_params(shared_result='test_intl_basic')
def test_text_emit_warnings(app, warning):
    app.build()
    # test warnings in translation
    warnings = getwarning(warning)
    warning_expr = u'.*/warnings.txt:4: ' \
                   u'WARNING: Inline literal start-string without end-string.\n'
    assert_re_search(warning_expr, warnings)


@sphinx_intl
@pytest.mark.sphinx('text')
@pytest.mark.test_params(shared_result='test_intl_basic')
def test_text_warning_node(app):
    app.build()
    # test warnings in translation
    result = (app.outdir / 'warnings.txt').text(encoding='utf-8')
    expect = (u"I18N WITH REST WARNINGS"
              u"\n***********************\n"
              u"\nLINE OF >>``<<BROKEN LITERAL MARKUP.\n")
    assert result == expect


@sphinx_intl
@pytest.mark.sphinx('text')
@pytest.mark.test_params(shared_result='test_intl_basic')
def test_text_title_underline(app):
    app.build()
    # --- simple translation; check title underlines
    result = (app.outdir / 'bom.txt').text(encoding='utf-8')
    expect = (u"Datei mit UTF-8"
              u"\n***************\n"  # underline matches new translation
              u"\nThis file has umlauts: äöü.\n")
    assert result == expect


@sphinx_intl
@pytest.mark.sphinx('text')
@pytest.mark.test_params(shared_result='test_intl_basic')
def test_text_subdirs(app):
    app.build()
    # --- check translation in subdirs
    result = (app.outdir / 'subdir' / 'contents.txt').text(encoding='utf-8')
    assert_startswith(result, u"subdir contents\n***************\n")


@sphinx_intl
@pytest.mark.sphinx('text')
@pytest.mark.test_params(shared_result='test_intl_basic')
def test_text_inconsistency_warnings(app, warning):
    app.build()
    # --- check warnings for inconsistency in number of references
    result = (app.outdir / 'refs_inconsistency.txt').text(encoding='utf-8')
    expect = (u"I18N WITH REFS INCONSISTENCY"
              u"\n****************************\n"
              u"\n* FOR FOOTNOTE [ref2].\n"
              u"\n* reference FOR reference.\n"
              u"\n* ORPHAN REFERENCE: I18N WITH REFS INCONSISTENCY.\n"
              u"\n[1] THIS IS A AUTO NUMBERED FOOTNOTE.\n"
              u"\n[ref2] THIS IS A NAMED FOOTNOTE.\n"
              u"\n[100] THIS IS A NUMBERED FOOTNOTE.\n")
    assert result == expect

    warnings = getwarning(warning)
    warning_fmt = u'.*/refs_inconsistency.txt:\\d+: ' \
                  u'WARNING: inconsistent %s in translated message\n'
    expected_warning_expr = (
        warning_fmt % 'footnote references' +
        warning_fmt % 'references' +
        warning_fmt % 'references')
    assert_re_search(expected_warning_expr, warnings)


@sphinx_intl
@pytest.mark.sphinx('text')
@pytest.mark.test_params(shared_result='test_intl_basic')
def test_text_literalblock_warnings(app, warning):
    app.build()
    # --- check warning for literal block
    result = (app.outdir / 'literalblock.txt').text(encoding='utf-8')
    expect = (u"I18N WITH LITERAL BLOCK"
              u"\n***********************\n"
              u"\nCORRECT LITERAL BLOCK:\n"
              u"\n   this is"
              u"\n   literal block\n"
              u"\nMISSING LITERAL BLOCK:\n"
              u"\n<SYSTEM MESSAGE:")
    assert_startswith(result, expect)

    warnings = getwarning(warning)
    expected_warning_expr = u'.*/literalblock.txt:\\d+: ' \
                            u'WARNING: Literal block expected; none found.'
    assert_re_search(expected_warning_expr, warnings)


@sphinx_intl
@pytest.mark.sphinx('text')
@pytest.mark.test_params(shared_result='test_intl_basic')
def test_text_definition_terms(app):
    app.build()
    # --- definition terms: regression test for #975, #2198, #2205
    result = (app.outdir / 'definition_terms.txt').text(encoding='utf-8')
    expect = (u"I18N WITH DEFINITION TERMS"
              u"\n**************************\n"
              u"\nSOME TERM"
              u"\n   THE CORRESPONDING DEFINITION\n"
              u"\nSOME *TERM* WITH LINK"
              u"\n   THE CORRESPONDING DEFINITION #2\n"
              u"\nSOME **TERM** WITH : CLASSIFIER1 : CLASSIFIER2"
              u"\n   THE CORRESPONDING DEFINITION\n"
              u"\nSOME TERM WITH : CLASSIFIER[]"
              u"\n   THE CORRESPONDING DEFINITION\n"
              )
    assert result == expect


@sphinx_intl
@pytest.mark.sphinx('text')
@pytest.mark.test_params(shared_result='test_intl_basic')
def test_text_glossary_term(app, warning):
    app.build()
    # --- glossary terms: regression test for #1090
    result = (app.outdir / 'glossary_terms.txt').text(encoding='utf-8')
    expect = (u"I18N WITH GLOSSARY TERMS"
              u"\n************************\n"
              u"\nSOME NEW TERM"
              u"\n   THE CORRESPONDING GLOSSARY\n"
              u"\nSOME OTHER NEW TERM"
              u"\n   THE CORRESPONDING GLOSSARY #2\n"
              u"\nLINK TO *SOME NEW TERM*.\n")
    assert result == expect
    warnings = getwarning(warning)
    assert 'term not in glossary' not in warnings


@sphinx_intl
@pytest.mark.sphinx('text')
@pytest.mark.test_params(shared_result='test_intl_basic')
def test_text_glossary_term_inconsistencies(app, warning):
    app.build()
    # --- glossary term inconsistencies: regression test for #1090
    result = (app.outdir / 'glossary_terms_inconsistency.txt').text(encoding='utf-8')
    expect = (u"I18N WITH GLOSSARY TERMS INCONSISTENCY"
              u"\n**************************************\n"
              u"\n1. LINK TO *SOME NEW TERM*.\n")
    assert result == expect

    warnings = getwarning(warning)
    expected_warning_expr = (
        u'.*/glossary_terms_inconsistency.txt:\\d+: '
        u'WARNING: inconsistent term references in translated message\n')
    assert_re_search(expected_warning_expr, warnings)


@sphinx_intl
@pytest.mark.sphinx('text')
@pytest.mark.test_params(shared_result='test_intl_basic')
def test_text_seealso(app):
    app.build()
    # --- seealso
    result = (app.outdir / 'seealso.txt').text(encoding='utf-8')
    expect = (u"I18N WITH SEEALSO"
              u"\n*****************\n"
              u"\nSee also: SHORT TEXT 1\n"
              u"\nSee also: LONG TEXT 1\n"
              u"\nSee also: SHORT TEXT 2\n"
              u"\n  LONG TEXT 2\n")
    assert result == expect


@sphinx_intl
@pytest.mark.sphinx('text')
@pytest.mark.test_params(shared_result='test_intl_basic')
def test_text_figure_captions(app):
    app.build()
    # --- figure captions: regression test for #940
    result = (app.outdir / 'figure.txt').text(encoding='utf-8')
    expect = (u"I18N WITH FIGURE CAPTION"
              u"\n************************\n"
              u"\n   [image]MY CAPTION OF THE FIGURE\n"
              u"\n   MY DESCRIPTION PARAGRAPH1 OF THE FIGURE.\n"
              u"\n   MY DESCRIPTION PARAGRAPH2 OF THE FIGURE.\n"
              u"\n"
              u"\nFIGURE IN THE BLOCK"
              u"\n===================\n"
              u"\nBLOCK\n"
              u"\n      [image]MY CAPTION OF THE FIGURE\n"
              u"\n      MY DESCRIPTION PARAGRAPH1 OF THE FIGURE.\n"
              u"\n      MY DESCRIPTION PARAGRAPH2 OF THE FIGURE.\n"
              u"\n"
              u"\n"
              u"IMAGE URL AND ALT\n"
              u"=================\n"
              u"\n"
              u"[image: i18n][image]\n"
              u"\n"
              u"   [image: img][image]\n"
              u"\n"
              u"\n"
              u"IMAGE ON SUBSTITUTION\n"
              u"=====================\n"
              u"\n"
              u"\n"
              u"IMAGE UNDER NOTE\n"
              u"================\n"
              u"\n"
              u"Note: [image: i18n under note][image]\n"
              u"\n"
              u"     [image: img under note][image]\n"
              )
    assert result == expect


@sphinx_intl
@pytest.mark.sphinx('text')
@pytest.mark.test_params(shared_result='test_intl_basic')
def test_text_rubric(app):
    app.build()
    # --- rubric: regression test for pull request #190
    result = (app.outdir / 'rubric.txt').text(encoding='utf-8')
    expect = (u"I18N WITH RUBRIC"
              u"\n****************\n"
              u"\n-[ RUBRIC TITLE ]-\n"
              u"\n"
              u"\nRUBRIC IN THE BLOCK"
              u"\n===================\n"
              u"\nBLOCK\n"
              u"\n   -[ RUBRIC TITLE ]-\n")
    assert result == expect


@sphinx_intl
@pytest.mark.sphinx('text')
@pytest.mark.test_params(shared_result='test_intl_basic')
def test_text_docfields(app):
    app.build()
    # --- docfields
    result = (app.outdir / 'docfields.txt').text(encoding='utf-8')
    expect = (u"I18N WITH DOCFIELDS"
              u"\n*******************\n"
              u"\nclass Cls1\n"
              u"\n   Parameters:"
              u"\n      **param** -- DESCRIPTION OF PARAMETER param\n"
              u"\nclass Cls2\n"
              u"\n   Parameters:"
              u"\n      * **foo** -- DESCRIPTION OF PARAMETER foo\n"
              u"\n      * **bar** -- DESCRIPTION OF PARAMETER bar\n"
              u"\nclass Cls3(values)\n"
              u"\n   Raises:"
              u"\n      **ValueError** -- IF THE VALUES ARE OUT OF RANGE\n"
              u"\nclass Cls4(values)\n"
              u"\n   Raises:"
              u"\n      * **TypeError** -- IF THE VALUES ARE NOT VALID\n"
              u"\n      * **ValueError** -- IF THE VALUES ARE OUT OF RANGE\n"
              u"\nclass Cls5\n"
              u"\n   Returns:"
              u'\n      A NEW "Cls3" INSTANCE\n')
    assert result == expect


@sphinx_intl
@pytest.mark.sphinx('text')
@pytest.mark.test_params(shared_result='test_intl_basic')
def test_text_admonitions(app):
    app.build()
    # --- admonitions
    # #1206: gettext did not translate admonition directive's title
    # seealso: http://docutils.sourceforge.net/docs/ref/rst/directives.html#admonitions
    result = (app.outdir / 'admonitions.txt').text(encoding='utf-8')
    directives = (
        "attention", "caution", "danger", "error", "hint",
        "important", "note", "tip", "warning", "admonition")
    for d in directives:
        assert d.upper() + " TITLE" in result
        assert d.upper() + " BODY" in result


@sphinx_intl
@pytest.mark.sphinx('gettext')
@pytest.mark.test_params(shared_result='test_intl_gettext')
def test_gettext_toctree(app):
    app.build()
    # --- toctree
    expect = read_po(app.srcdir / 'contents.po')
    actual = read_po(app.outdir / 'contents.pot')
    for expect_msg in [m for m in expect if m.id]:
        assert expect_msg.id in [m.id for m in actual if m.id]


@sphinx_intl
@pytest.mark.sphinx('gettext')
@pytest.mark.test_params(shared_result='test_intl_gettext')
def test_gettext_definition_terms(app):
    app.build()
    # --- definition terms: regression test for #2198, #2205
    expect = read_po(app.srcdir / 'definition_terms.po')
    actual = read_po(app.outdir / 'definition_terms.pot')
    for expect_msg in [m for m in expect if m.id]:
        assert expect_msg.id in [m.id for m in actual if m.id]


@sphinx_intl
@pytest.mark.sphinx('gettext')
@pytest.mark.test_params(shared_result='test_intl_gettext')
def test_gettext_glossary_terms(app, warning):
    app.build()
    # --- glossary terms: regression test for #1090
    expect = read_po(app.srcdir / 'glossary_terms.po')
    actual = read_po(app.outdir / 'glossary_terms.pot')
    for expect_msg in [m for m in expect if m.id]:
        assert expect_msg.id in [m.id for m in actual if m.id]
    warnings = warning.getvalue().replace(os.sep, '/')
    assert 'term not in glossary' not in warnings


@sphinx_intl
@pytest.mark.sphinx('gettext')
@pytest.mark.test_params(shared_result='test_intl_gettext')
def test_gettext_glossary_term_inconsistencies(app):
    app.build()
    # --- glossary term inconsistencies: regression test for #1090
    expect = read_po(app.srcdir / 'glossary_terms_inconsistency.po')
    actual = read_po(app.outdir / 'glossary_terms_inconsistency.pot')
    for expect_msg in [m for m in expect if m.id]:
        assert expect_msg.id in [m.id for m in actual if m.id]


@sphinx_intl
@pytest.mark.sphinx('gettext')
@pytest.mark.test_params(shared_result='test_intl_gettext')
def test_gettext_literalblock(app):
    app.build()
    # --- gettext builder always ignores ``only`` directive
    expect = read_po(app.srcdir / 'literalblock.po')
    actual = read_po(app.outdir / 'literalblock.pot')
    for expect_msg in [m for m in expect if m.id]:
        if len(expect_msg.id.splitlines()) == 1:
            # compare tranlsations only labels
            assert expect_msg.id in [m.id for m in actual if m.id]
        else:
            pass  # skip code-blocks and literalblocks


@sphinx_intl
@pytest.mark.sphinx('gettext')
@pytest.mark.test_params(shared_result='test_intl_gettext')
def test_gettext_buildr_ignores_only_directive(app):
    app.build()
    # --- gettext builder always ignores ``only`` directive
    expect = read_po(app.srcdir / 'only.po')
    actual = read_po(app.outdir / 'only.pot')
    for expect_msg in [m for m in expect if m.id]:
        assert expect_msg.id in [m.id for m in actual if m.id]


@sphinx_intl
def test_gettext_dont_rebuild_mo(make_app, app_params, build_mo):
    # --- don't rebuild by .mo mtime
    def get_number_of_update_targets(app_):
        updated = app_.env.update(app_.config, app_.srcdir, app_.doctreedir, app_)
        return len(updated)

    # setup new directory
    args, kwargs = app_params
    kwargs['srcdir'] = 'test_gettext_dont_rebuild_mo'

    # phase1: build document with non-gettext builder and generate mo file in srcdir
    app0 = make_app('dummy', *args, **kwargs)
    build_mo(app0.srcdir)
    app0.build()
    assert (app0.srcdir / 'bom.mo')
    # Since it is after the build, the number of documents to be updated is 0
    assert get_number_of_update_targets(app0) == 0
    # When rewriting the timestamp of mo file, the number of documents to be
    # updated will be changed.
    (app0.srcdir / 'xx' / 'LC_MESSAGES' / 'bom.mo').utime(None)
    assert get_number_of_update_targets(app0) == 1

    # Because doctree for gettext builder can not be shared with other builders,
    # erase doctreedir before gettext build.
    app0.doctreedir.rmtree()

    # phase2: build document with gettext builder.
    # The mo file in the srcdir directory is retained.
    app = make_app('gettext', *args, **kwargs)
    app.build()
    # Since it is after the build, the number of documents to be updated is 0
    assert get_number_of_update_targets(app) == 0
    # Even if the timestamp of the mo file is updated, the number of documents
    # to be updated is 0. gettext builder does not rebuild because of mo update.
    (app0.srcdir / 'xx' / 'LC_MESSAGES' / 'bom.mo').utime(None)
    assert get_number_of_update_targets(app) == 0


@sphinx_intl
@pytest.mark.sphinx('html')
@pytest.mark.test_params(shared_result='test_intl_basic')
def test_html_meta(app):
    app.build()
    # --- test for meta
    result = (app.outdir / 'contents.html').text(encoding='utf-8')
    expected_expr = '<meta content="TESTDATA FOR I18N" name="description" />'
    assert expected_expr in result
    expected_expr = '<meta content="I18N, SPHINX, MARKUP" name="keywords" />'
    assert expected_expr in result


@sphinx_intl
@pytest.mark.sphinx('html')
@pytest.mark.test_params(shared_result='test_intl_basic')
def test_html_footnotes(app):
    app.build()
    # --- test for #955 cant-build-html-with-footnotes-when-using
    # expect no error by build
    (app.outdir / 'footnote.html').text(encoding='utf-8')


@sphinx_intl
@pytest.mark.sphinx('html')
@pytest.mark.test_params(shared_result='test_intl_basic')
def test_html_undefined_refs(app):
    app.build()
    # --- links to undefined reference
    result = (app.outdir / 'refs_inconsistency.html').text(encoding='utf-8')

    expected_expr = ('<a class="reference external" '
                     'href="http://www.example.com">reference</a>')
    assert len(re.findall(expected_expr, result)) == 2

    expected_expr = ('<a class="reference internal" '
                     'href="#reference">reference</a>')
    assert len(re.findall(expected_expr, result)) == 0

    expected_expr = ('<a class="reference internal" '
                     'href="#i18n-with-refs-inconsistency">I18N WITH '
                     'REFS INCONSISTENCY</a>')
    assert len(re.findall(expected_expr, result)) == 1


@sphinx_intl
@pytest.mark.sphinx('html')
@pytest.mark.test_params(shared_result='test_intl_basic')
def test_html_index_entries(app):
    app.build()
    # --- index entries: regression test for #976
    result = (app.outdir / 'genindex.html').text(encoding='utf-8')

    def wrap(tag, keyword):
        start_tag = "<%s[^>]*>" % tag
        end_tag = "</%s>" % tag
        return r"%s\s*%s\s*%s" % (start_tag, keyword, end_tag)

    def wrap_nest(parenttag, childtag, keyword):
        start_tag1 = "<%s[^>]*>" % parenttag
        start_tag2 = "<%s[^>]*>" % childtag
        return r"%s\s*%s\s*%s" % (start_tag1, keyword, start_tag2)
    expected_exprs = [
        wrap('a', 'NEWSLETTER'),
        wrap('a', 'MAILING LIST'),
        wrap('a', 'RECIPIENTS LIST'),
        wrap('a', 'FIRST SECOND'),
        wrap('a', 'SECOND THIRD'),
        wrap('a', 'THIRD, FIRST'),
        wrap_nest('li', 'ul', 'ENTRY'),
        wrap_nest('li', 'ul', 'SEE'),
        wrap('a', 'MODULE'),
        wrap('a', 'KEYWORD'),
        wrap('a', 'OPERATOR'),
        wrap('a', 'OBJECT'),
        wrap('a', 'EXCEPTION'),
        wrap('a', 'STATEMENT'),
        wrap('a', 'BUILTIN'),
    ]
    for expr in expected_exprs:
        assert_re_search(expr, result, re.M)


@sphinx_intl
@pytest.mark.sphinx('html')
@pytest.mark.test_params(shared_result='test_intl_basic')
def test_html_versionchanges(app):
    app.build()
    # --- versionchanges
    result = (app.outdir / 'versionchange.html').text(encoding='utf-8')

    def get_content(result, name):
        matched = re.search(r'<div class="%s">\n*(.*?)</div>' % name,
                            result, re.DOTALL)
        if matched:
            return matched.group(1)
        else:
            return ''

    expect1 = (
        u"""<p><span class="versionmodified">Deprecated since version 1.0: </span>"""
        u"""THIS IS THE <em>FIRST</em> PARAGRAPH OF DEPRECATED.</p>\n"""
        u"""<p>THIS IS THE <em>SECOND</em> PARAGRAPH OF DEPRECATED.</p>\n""")
    matched_content = get_content(result, "deprecated")
    assert expect1 == matched_content

    expect2 = (
        u"""<p><span class="versionmodified">New in version 1.0: </span>"""
        u"""THIS IS THE <em>FIRST</em> PARAGRAPH OF VERSIONADDED.</p>\n""")
    matched_content = get_content(result, "versionadded")
    assert expect2 == matched_content

    expect3 = (
        u"""<p><span class="versionmodified">Changed in version 1.0: </span>"""
        u"""THIS IS THE <em>FIRST</em> PARAGRAPH OF VERSIONCHANGED.</p>\n""")
    matched_content = get_content(result, "versionchanged")
    assert expect3 == matched_content


@sphinx_intl
@pytest.mark.sphinx('html')
@pytest.mark.test_params(shared_result='test_intl_basic')
def test_html_docfields(app):
    app.build()
    # --- docfields
    # expect no error by build
    (app.outdir / 'docfields.html').text(encoding='utf-8')


@sphinx_intl
@pytest.mark.sphinx('html')
@pytest.mark.test_params(shared_result='test_intl_basic')
def test_html_template(app):
    app.build()
    # --- gettext template
    result = (app.outdir / 'index.html').text(encoding='utf-8')
    assert "WELCOME" in result
    assert "SPHINX 2013.120" in result


@sphinx_intl
@pytest.mark.sphinx('html')
@pytest.mark.test_params(shared_result='test_intl_basic')
def test_html_rebuild_mo(app):
    app.build()
    # --- rebuild by .mo mtime
    app.builder.build_update()
    updated = app.env.update(app.config, app.srcdir, app.doctreedir, app)
    assert len(updated) == 0

    (app.srcdir / 'xx' / 'LC_MESSAGES' / 'bom.mo').utime(None)
    updated = app.env.update(app.config, app.srcdir, app.doctreedir, app)
    assert len(updated) == 1


@sphinx_intl
@pytest.mark.sphinx('xml')
@pytest.mark.test_params(shared_result='test_intl_basic')
def test_xml_footnotes(app, warning):
    app.build()
    # --- footnotes: regression test for fix #955, #1176
    et = etree_parse(app.outdir / 'footnote.xml')
    secs = et.findall('section')

    para0 = secs[0].findall('paragraph')
    assert_elem(
        para0[0],
        ['I18N WITH FOOTNOTE', 'INCLUDE THIS CONTENTS',
         '2', '[ref]', '1', '100', '.'],
        ['i18n-with-footnote', 'ref'])

    footnote0 = secs[0].findall('footnote')
    assert_elem(
        footnote0[0],
        ['1', 'THIS IS A AUTO NUMBERED FOOTNOTE.'],
        None,
        ['1'])
    assert_elem(
        footnote0[1],
        ['100', 'THIS IS A NUMBERED FOOTNOTE.'],
        None,
        ['100'])
    assert_elem(
        footnote0[2],
        ['2', 'THIS IS A AUTO NUMBERED NAMED FOOTNOTE.'],
        None,
        ['named'])

    citation0 = secs[0].findall('citation')
    assert_elem(
        citation0[0],
        ['ref', 'THIS IS A NAMED FOOTNOTE.'],
        None,
        ['ref'])

    warnings = getwarning(warning)
    warning_expr = u'.*/footnote.xml:\\d*: SEVERE: Duplicate ID: ".*".\n'
    assert_not_re_search(warning_expr, warnings)


@sphinx_intl
@pytest.mark.sphinx('xml')
@pytest.mark.test_params(shared_result='test_intl_basic')
def test_xml_footnote_backlinks(app):
    app.build()
    # --- footnote backlinks: i18n test for #1058
    et = etree_parse(app.outdir / 'footnote.xml')
    secs = et.findall('section')

    para0 = secs[0].findall('paragraph')
    refs0 = para0[0].findall('footnote_reference')
    refid2id = dict([
        (r.attrib.get('refid'), r.attrib.get('ids')) for r in refs0])

    footnote0 = secs[0].findall('footnote')
    for footnote in footnote0:
        ids = footnote.attrib.get('ids')
        backrefs = footnote.attrib.get('backrefs')
        assert refid2id[ids] == backrefs


@sphinx_intl
@pytest.mark.sphinx('xml')
@pytest.mark.test_params(shared_result='test_intl_basic')
def test_xml_refs_in_python_domain(app):
    app.build()
    # --- refs in the Python domain
    et = etree_parse(app.outdir / 'refs_python_domain.xml')
    secs = et.findall('section')

    # regression test for fix #1363
    para0 = secs[0].findall('paragraph')
    assert_elem(
        para0[0],
        ['SEE THIS DECORATOR:', 'sensitive_variables()', '.'],
        ['sensitive.sensitive_variables'])


@sphinx_intl
@pytest.mark.sphinx('xml')
@pytest.mark.test_params(shared_result='test_intl_basic')
def test_xml_keep_external_links(app):
    app.build()
    # --- keep external links: regression test for #1044
    et = etree_parse(app.outdir / 'external_links.xml')
    secs = et.findall('section')

    para0 = secs[0].findall('paragraph')
    # external link check
    assert_elem(
        para0[0],
        ['EXTERNAL LINK TO', 'Python', '.'],
        ['http://python.org/index.html'])

    # internal link check
    assert_elem(
        para0[1],
        ['EXTERNAL LINKS', 'IS INTERNAL LINK.'],
        ['i18n-with-external-links'])

    # inline link check
    assert_elem(
        para0[2],
        ['INLINE LINK BY', 'THE SPHINX SITE', '.'],
        ['http://sphinx-doc.org'])

    # unnamed link check
    assert_elem(
        para0[3],
        ['UNNAMED', 'LINK', '.'],
        ['http://google.com'])

    # link target swapped translation
    para1 = secs[1].findall('paragraph')
    assert_elem(
        para1[0],
        ['LINK TO', 'external2', 'AND', 'external1', '.'],
        ['http://example.com/external2',
         'http://example.com/external1'])
    assert_elem(
        para1[1],
        ['LINK TO', 'THE PYTHON SITE', 'AND', 'THE SPHINX SITE', '.'],
        ['http://python.org', 'http://sphinx-doc.org'])

    # multiple references in the same line
    para2 = secs[2].findall('paragraph')
    assert_elem(
        para2[0],
        ['LINK TO', 'EXTERNAL LINKS', ',', 'Python', ',',
         'THE SPHINX SITE', ',', 'UNNAMED', 'AND',
         'THE PYTHON SITE', '.'],
        ['i18n-with-external-links', 'http://python.org/index.html',
         'http://sphinx-doc.org', 'http://google.com',
         'http://python.org'])


@sphinx_intl
@pytest.mark.sphinx('xml')
@pytest.mark.test_params(shared_result='test_intl_basic')
def test_xml_role_xref(app):
    app.build()
    # --- role xref: regression test for #1090, #1193
    et = etree_parse(app.outdir / 'role_xref.xml')
    sec1, sec2 = et.findall('section')

    para1, = sec1.findall('paragraph')
    assert_elem(
        para1,
        ['LINK TO', "I18N ROCK'N ROLE XREF", ',', 'CONTENTS', ',',
         'SOME NEW TERM', '.'],
        ['i18n-role-xref', 'contents',
         'glossary_terms#term-some-term'])

    para2 = sec2.findall('paragraph')
    assert_elem(
        para2[0],
        ['LINK TO', 'SOME OTHER NEW TERM', 'AND', 'SOME NEW TERM', '.'],
        ['glossary_terms#term-some-other-term',
         'glossary_terms#term-some-term'])
    assert_elem(
        para2[1],
        ['LINK TO', 'SAME TYPE LINKS', 'AND',
         "I18N ROCK'N ROLE XREF", '.'],
        ['same-type-links', 'i18n-role-xref'])
    assert_elem(
        para2[2],
        ['LINK TO', 'I18N WITH GLOSSARY TERMS', 'AND', 'CONTENTS', '.'],
        ['glossary_terms', 'contents'])
    assert_elem(
        para2[3],
        ['LINK TO', '--module', 'AND', '-m', '.'],
        ['cmdoption-module', 'cmdoption-m'])
    assert_elem(
        para2[4],
        ['LINK TO', 'env2', 'AND', 'env1', '.'],
        ['envvar-env2', 'envvar-env1'])
    assert_elem(
        para2[5],
        ['LINK TO', 'token2', 'AND', 'token1', '.'],
        [])  # TODO: how do I link token role to productionlist?
    assert_elem(
        para2[6],
        ['LINK TO', 'same-type-links', 'AND', "i18n-role-xref", '.'],
        ['same-type-links', 'i18n-role-xref'])


@sphinx_intl
@pytest.mark.sphinx('xml')
@pytest.mark.test_params(shared_result='test_intl_basic')
def test_xml_warnings(app, warning):
    app.build()
    # warnings
    warnings = getwarning(warning)
    assert 'term not in glossary' not in warnings
    assert 'undefined label' not in warnings
    assert 'unknown document' not in warnings


@sphinx_intl
@pytest.mark.sphinx('xml')
@pytest.mark.test_params(shared_result='test_intl_basic')
def test_xml_label_targets(app):
    app.build()
    # --- label targets: regression test for #1193, #1265
    et = etree_parse(app.outdir / 'label_target.xml')
    secs = et.findall('section')

    para0 = secs[0].findall('paragraph')
    assert_elem(
        para0[0],
        ['X SECTION AND LABEL', 'POINT TO', 'implicit-target', 'AND',
         'X SECTION AND LABEL', 'POINT TO', 'section-and-label', '.'],
        ['implicit-target', 'section-and-label'])

    para1 = secs[1].findall('paragraph')
    assert_elem(
        para1[0],
        ['X EXPLICIT-TARGET', 'POINT TO', 'explicit-target', 'AND',
         'X EXPLICIT-TARGET', 'POINT TO DUPLICATED ID LIKE', 'id1',
         '.'],
        ['explicit-target', 'id1'])

    para2 = secs[2].findall('paragraph')
    assert_elem(
        para2[0],
        ['X IMPLICIT SECTION NAME', 'POINT TO',
         'implicit-section-name', '.'],
        ['implicit-section-name'])

    sec2 = secs[2].findall('section')

    para2_0 = sec2[0].findall('paragraph')
    assert_elem(
        para2_0[0],
        ['`X DUPLICATED SUB SECTION`_', 'IS BROKEN LINK.'],
        [])

    para3 = secs[3].findall('paragraph')
    assert_elem(
        para3[0],
        ['X', 'bridge label',
         'IS NOT TRANSLATABLE BUT LINKED TO TRANSLATED ' +
         'SECTION TITLE.'],
        ['label-bridged-target-section'])
    assert_elem(
        para3[1],
        ['X', 'bridge label', 'POINT TO',
         'LABEL BRIDGED TARGET SECTION', 'AND', 'bridge label2',
         'POINT TO', 'SECTION AND LABEL', '. THE SECOND APPEARED',
         'bridge label2', 'POINT TO CORRECT TARGET.'],
        ['label-bridged-target-section',
         'section-and-label',
         'section-and-label'])


@sphinx_intl
@pytest.mark.sphinx('html')
@pytest.mark.test_params(shared_result='test_intl_basic')
def test_additional_targets_should_not_be_translated(app):
    app.build()
    # [literalblock.txt]
    result = (app.outdir / 'literalblock.html').text(encoding='utf-8')

    # title should be translated
    expected_expr = 'CODE-BLOCKS'
    assert_count(expected_expr, result, 2)

    # ruby code block should not be translated but be highlighted
    expected_expr = """<span class="s1">&#39;result&#39;</span>"""
    assert_count(expected_expr, result, 1)

    # C code block without lang should not be translated and *ruby* highlighted
    expected_expr = """<span class="c1">#include &lt;stdlib.h&gt;</span>"""
    assert_count(expected_expr, result, 1)

    # C code block with lang should not be translated but be *C* highlighted
    expected_expr = ("""<span class="cp">#include</span> """
                     """<span class="cpf">&lt;stdio.h&gt;</span>""")
    assert_count(expected_expr, result, 1)

    # doctest block should not be translated but be highlighted
    expected_expr = (
        """<span class="gp">&gt;&gt;&gt; </span>"""
        """<span class="kn">import</span> <span class="nn">sys</span>  """
        """<span class="c1"># sys importing</span>""")
    assert_count(expected_expr, result, 1)

    # [raw.txt]

    result = (app.outdir / 'raw.html').text(encoding='utf-8')

    # raw block should not be translated
    expected_expr = """<iframe src="http://sphinx-doc.org"></iframe></div>"""
    assert_count(expected_expr, result, 1)

    # [figure.txt]

    result = (app.outdir / 'figure.html').text(encoding='utf-8')

    # alt and src for image block should not be translated
    expected_expr = """<img alt="i18n" src="_images/i18n.png" />"""
    assert_count(expected_expr, result, 1)

    # alt and src for figure block should not be translated
    expected_expr = """<img alt="img" src="_images/img.png" />"""
    assert_count(expected_expr, result, 1)


@sphinx_intl
@pytest.mark.sphinx(
    'html',
    srcdir='test_additional_targets_should_be_translated',
    confoverrides={
        'language': 'xx', 'locale_dirs': ['.'],
        'gettext_compact': False,
        'gettext_additional_targets': [
            'index',
            'literal-block',
            'doctest-block',
            'raw',
            'image',
        ],
    }
)
def test_additional_targets_should_be_translated(app):
    app.build()
    # [literalblock.txt]
    result = (app.outdir / 'literalblock.html').text(encoding='utf-8')

    # title should be translated
    expected_expr = 'CODE-BLOCKS'
    assert_count(expected_expr, result, 2)

    # ruby code block should be translated and be highlighted
    expected_expr = """<span class="s1">&#39;RESULT&#39;</span>"""
    assert_count(expected_expr, result, 1)

    # C code block without lang should be translated and *ruby* highlighted
    expected_expr = """<span class="c1">#include &lt;STDLIB.H&gt;</span>"""
    assert_count(expected_expr, result, 1)

    # C code block with lang should be translated and be *C* highlighted
    expected_expr = ("""<span class="cp">#include</span> """
                     """<span class="cpf">&lt;STDIO.H&gt;</span>""")
    assert_count(expected_expr, result, 1)

    # doctest block should not be translated but be highlighted
    expected_expr = (
        """<span class="gp">&gt;&gt;&gt; </span>"""
        """<span class="kn">import</span> <span class="nn">sys</span>  """
        """<span class="c1"># SYS IMPORTING</span>""")
    assert_count(expected_expr, result, 1)

    # [raw.txt]

    result = (app.outdir / 'raw.html').text(encoding='utf-8')

    # raw block should be translated
    expected_expr = """<iframe src="HTTP://SPHINX-DOC.ORG"></iframe></div>"""
    assert_count(expected_expr, result, 1)

    # [figure.txt]

    result = (app.outdir / 'figure.html').text(encoding='utf-8')

    # alt and src for image block should be translated
    expected_expr = """<img alt="I18N -&gt; IMG" src="_images/img.png" />"""
    assert_count(expected_expr, result, 1)

    # alt and src for figure block should be translated
    expected_expr = """<img alt="IMG -&gt; I18N" src="_images/i18n.png" />"""
    assert_count(expected_expr, result, 1)


@sphinx_intl
@pytest.mark.sphinx('text')
@pytest.mark.test_params(shared_result='test_intl_basic')
def test_text_references(app, warning):
    app.builder.build_specific([app.srcdir / 'refs.txt'])

    warnings = warning.getvalue().replace(os.sep, '/')
    warning_expr = u'refs.txt:\\d+: ERROR: Unknown target name:'
    assert_count(warning_expr, warnings, 0)


@pytest.mark.sphinx(
    'dummy', testroot='image-glob',
    srcdir='test_intl_image_glob',
    confoverrides={'language': 'xx'}
)
def test_image_glob_intl(app):
    app.build()
    # index.rst
    doctree = pickle.loads((app.doctreedir / 'index.doctree').bytes())

    assert_node(doctree[0][1], nodes.image, uri='rimg.xx.png',
                candidates={'*': 'rimg.xx.png'})

    assert isinstance(doctree[0][2], nodes.figure)
    assert_node(doctree[0][2][0], nodes.image, uri='rimg.xx.png',
                candidates={'*': 'rimg.xx.png'})

    assert_node(doctree[0][3], nodes.image, uri='img.*',
                candidates={'application/pdf': 'img.pdf',
                            'image/gif': 'img.gif',
                            'image/png': 'img.png'})

    assert isinstance(doctree[0][4], nodes.figure)
    assert_node(doctree[0][4][0], nodes.image, uri='img.*',
                candidates={'application/pdf': 'img.pdf',
                            'image/gif': 'img.gif',
                            'image/png': 'img.png'})

    # subdir/index.rst
    doctree = pickle.loads((app.doctreedir / 'subdir/index.doctree').bytes())

    assert_node(doctree[0][1], nodes.image, uri='subdir/rimg.xx.png',
                candidates={'*': 'subdir/rimg.xx.png'})

    assert_node(doctree[0][2], nodes.image, uri='subdir/svgimg.*',
                candidates={'application/pdf': 'subdir/svgimg.pdf',
                            'image/svg+xml': 'subdir/svgimg.xx.svg'})

    assert isinstance(doctree[0][3], nodes.figure)
    assert_node(doctree[0][3][0], nodes.image, uri='subdir/svgimg.*',
                candidates={'application/pdf': 'subdir/svgimg.pdf',
                            'image/svg+xml': 'subdir/svgimg.xx.svg'})


@pytest.mark.sphinx(
    'dummy', testroot='image-glob',
    srcdir='test_intl_image_glob',
    confoverrides={
        'language': 'xx',
        'figure_language_filename': u'{root}{ext}.{language}',
    }
)
def test_image_glob_intl_using_figure_language_filename(app):
    app.build()
    # index.rst
    doctree = pickle.loads((app.doctreedir / 'index.doctree').bytes())

    assert_node(doctree[0][1], nodes.image, uri='rimg.png.xx',
                candidates={'*': 'rimg.png.xx'})

    assert isinstance(doctree[0][2], nodes.figure)
    assert_node(doctree[0][2][0], nodes.image, uri='rimg.png.xx',
                candidates={'*': 'rimg.png.xx'})

    assert_node(doctree[0][3], nodes.image, uri='img.*',
                candidates={'application/pdf': 'img.pdf',
                            'image/gif': 'img.gif',
                            'image/png': 'img.png'})

    assert isinstance(doctree[0][4], nodes.figure)
    assert_node(doctree[0][4][0], nodes.image, uri='img.*',
                candidates={'application/pdf': 'img.pdf',
                            'image/gif': 'img.gif',
                            'image/png': 'img.png'})

    # subdir/index.rst
    doctree = pickle.loads((app.doctreedir / 'subdir/index.doctree').bytes())

    assert_node(doctree[0][1], nodes.image, uri='subdir/rimg.png',
                candidates={'*': 'subdir/rimg.png'})

    assert_node(doctree[0][2], nodes.image, uri='subdir/svgimg.*',
                candidates={'application/pdf': 'subdir/svgimg.pdf',
                            'image/svg+xml': 'subdir/svgimg.svg'})

    assert isinstance(doctree[0][3], nodes.figure)
    assert_node(doctree[0][3][0], nodes.image, uri='subdir/svgimg.*',
                candidates={'application/pdf': 'subdir/svgimg.pdf',
                            'image/svg+xml': 'subdir/svgimg.svg'})


def getwarning(warnings):
    return strip_escseq(warnings.getvalue().replace(os.sep, '/'))<|MERGE_RESOLUTION|>--- conflicted
+++ resolved
@@ -20,14 +20,10 @@
 from six import string_types
 import pytest
 
-<<<<<<< HEAD
-from util import tempdir, rootdir, path, assert_re_search, \
-    assert_not_re_search, assert_startswith, assert_node, etree_parse, strip_escseq
-=======
 from util import (
-    path, assert_re_search, assert_not_re_search, assert_startswith, assert_node, etree_parse
+    path, etree_parse, strip_escseq,
+    assert_re_search, assert_not_re_search, assert_startswith, assert_node
 )
->>>>>>> 678cc3d5
 
 
 sphinx_intl = pytest.mark.sphinx(
