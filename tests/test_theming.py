# -*- coding: utf-8 -*-
"""
    test_theming
    ~~~~~~~~~~~~

    Test the Theme class.

    :copyright: Copyright 2007-2009 by the Sphinx team, see AUTHORS.
    :license: BSD, see LICENSE for details.
"""

import os
import zipfile

from util import *

from sphinx.theming import Theme, ThemeError


@with_app(confoverrides={'html_theme': 'ziptheme',
                         'html_theme_options.testopt': 'foo'})
def test_theme_api(app):
    cfg = app.config

    # test Theme class API
    assert set(Theme.themes.keys()) == \
<<<<<<< HEAD
           set(['basic', 'default', 'scrolls', 'sphinxdoc', 'traditional',
                'testtheme', 'ziptheme'])
=======
           set(['basic', 'default', 'scrolls', 'agogo', 'sphinxdoc',
                'traditional', 'testtheme', 'ziptheme'])
>>>>>>> ebeaf438
    assert Theme.themes['testtheme'][1] is None
    assert isinstance(Theme.themes['ziptheme'][1], zipfile.ZipFile)

    # test Theme instance API
    theme = app.builder.theme
    assert theme.name == 'ziptheme'
    assert theme.themedir_created
    themedir = theme.themedir
    assert theme.base.name == 'basic'
    assert len(theme.get_dirchain()) == 2

    # direct setting
    assert theme.get_confstr('theme', 'stylesheet') == 'custom.css'
    # inherited setting
    assert theme.get_confstr('options', 'nosidebar') == 'false'
    # nonexisting setting
    assert theme.get_confstr('theme', 'foobar', 'def') == 'def'
    raises(ThemeError, theme.get_confstr, 'theme', 'foobar')

    # options API
    raises(ThemeError, theme.get_options, {'nonexisting': 'foo'})
    options = theme.get_options(cfg.html_theme_options)
    assert options['testopt'] == 'foo'
    assert options['nosidebar'] == 'false'

    # cleanup temp directories
    theme.cleanup()
    assert not os.path.exists(themedir)<|MERGE_RESOLUTION|>--- conflicted
+++ resolved
@@ -24,13 +24,8 @@
 
     # test Theme class API
     assert set(Theme.themes.keys()) == \
-<<<<<<< HEAD
-           set(['basic', 'default', 'scrolls', 'sphinxdoc', 'traditional',
-                'testtheme', 'ziptheme'])
-=======
            set(['basic', 'default', 'scrolls', 'agogo', 'sphinxdoc',
                 'traditional', 'testtheme', 'ziptheme'])
->>>>>>> ebeaf438
     assert Theme.themes['testtheme'][1] is None
     assert isinstance(Theme.themes['ziptheme'][1], zipfile.ZipFile)
 
