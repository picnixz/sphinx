--- conflicted
+++ resolved
@@ -36,12 +36,8 @@
 
 
 @pytest.mark.sphinx('dummy')
-<<<<<<< HEAD
-def test_status_iterator_verbosity_0(monkeypatch, app, status, warning):
-=======
 def test_status_iterator_verbosity_0(app, status, warning, monkeypatch):
     monkeypatch.setenv("FORCE_COLOR", "1")
->>>>>>> a7df31cf
     logging.setup(app, status, warning)
 
     # test for status_iterator (verbosity=0)
