--- conflicted
+++ resolved
@@ -1211,11 +1211,7 @@
 @pytest.mark.test_params(shared_result='latex-table')
 def test_latex_table_tabulars(app, status, warning):
     app.build()
-<<<<<<< HEAD
-    result = (app.outdir / 'python.tex').read_text(encoding='utf8')
-=======
-    result = (app.outdir / 'projectnamenotset.tex').read_text(encoding='utf8')
->>>>>>> 4ec3e12a
+    result = (app.outdir / 'projectnamenotset.tex').read_text(encoding='utf8')
     tables = {}
     for chap in re.split(r'\\(?:section|chapter){', result)[1:]:
         sectname, content = chap.split('}', 1)
@@ -1286,11 +1282,7 @@
 @pytest.mark.test_params(shared_result='latex-table')
 def test_latex_table_longtable(app, status, warning):
     app.build()
-<<<<<<< HEAD
-    result = (app.outdir / 'python.tex').read_text(encoding='utf8')
-=======
-    result = (app.outdir / 'projectnamenotset.tex').read_text(encoding='utf8')
->>>>>>> 4ec3e12a
+    result = (app.outdir / 'projectnamenotset.tex').read_text(encoding='utf8')
     tables = {}
     for chap in re.split(r'\\(?:section|chapter){', result)[1:]:
         sectname, content = chap.split('}', 1)
@@ -1351,11 +1343,7 @@
 @pytest.mark.test_params(shared_result='latex-table')
 def test_latex_table_complex_tables(app, status, warning):
     app.build()
-<<<<<<< HEAD
-    result = (app.outdir / 'python.tex').read_text(encoding='utf8')
-=======
-    result = (app.outdir / 'projectnamenotset.tex').read_text(encoding='utf8')
->>>>>>> 4ec3e12a
+    result = (app.outdir / 'projectnamenotset.tex').read_text(encoding='utf8')
     tables = {}
     for chap in re.split(r'\\(?:section|renewcommand){', result)[1:]:
         sectname, content = chap.split('}', 1)
@@ -1418,11 +1406,7 @@
 @pytest.mark.test_params(shared_result='latex-table')
 def test_latex_table_custom_template_caseC(app, status, warning):
     app.build()
-<<<<<<< HEAD
-    result = (app.outdir / 'python.tex').read_text(encoding='utf8')
-=======
-    result = (app.outdir / 'projectnamenotset.tex').read_text(encoding='utf8')
->>>>>>> 4ec3e12a
+    result = (app.outdir / 'projectnamenotset.tex').read_text(encoding='utf8')
     assert 'SALUT LES COPAINS' not in result
 
 
