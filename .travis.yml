os: linux
dist: xenial
language: python
cache: pip

env:
  global:
    - PYTHONFAULTHANDLER=x
    - SKIP_LATEX_BUILD=1
    - IS_PYTHON=true

jobs:
  include:
    - python: '3.6'
      env:
        - TOXENV=du14
    - python: '3.7'
      env:
        - TOXENV=du15
    - python: '3.8'
      env:
<<<<<<< HEAD
        - TOXENV=du16
          # Disable codecov temporarily
          # refs: https://github.com/sphinx-doc/sphinx/pull/7286#issuecomment-596617853
          # - PYTEST_ADDOPTS="--cov ./ --cov-append --cov-config setup.cfg"
=======
        - TOXENV=du15
        - PYTEST_ADDOPTS="--cov ./ --cov-append --cov-config setup.cfg"
>>>>>>> bdfb112f
    - python: 'nightly'
      env:
        - TOXENV=py39
    - python: '3.6'
      env: TOXENV=docs
    - python: '3.6'
      env: TOXENV=docslint
    - python: '3.6'
      env: TOXENV=mypy
    - python: '3.6'
      env: TOXENV=flake8

    - language: node_js
      node_js: '10.7'
      env: IS_PYTHON=false
      services: xvfb

install:
  - "sudo apt-get install graphviz"
  - if [ $IS_PYTHON = true ]; then pip install -U tox codecov; fi
  - if [ $IS_PYTHON = false ]; then npm install; fi

script:
  - if [ $IS_PYTHON = true ]; then tox -- -v; fi
  - if [ $IS_PYTHON = false ]; then npm test; fi

after_success:
  - if [[ -e .coverage ]]; then codecov -e $TOXENV; fi<|MERGE_RESOLUTION|>--- conflicted
+++ resolved
@@ -19,15 +19,8 @@
         - TOXENV=du15
     - python: '3.8'
       env:
-<<<<<<< HEAD
         - TOXENV=du16
-          # Disable codecov temporarily
-          # refs: https://github.com/sphinx-doc/sphinx/pull/7286#issuecomment-596617853
-          # - PYTEST_ADDOPTS="--cov ./ --cov-append --cov-config setup.cfg"
-=======
-        - TOXENV=du15
         - PYTEST_ADDOPTS="--cov ./ --cov-append --cov-config setup.cfg"
->>>>>>> bdfb112f
     - python: 'nightly'
       env:
         - TOXENV=py39
